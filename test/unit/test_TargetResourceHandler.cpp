#include <gmock/gmock.h>
#include <gtest/gtest.h>

#include "ConfigFile.hpp"
#include "Connection.hpp"
#include "MockFileSystemPolicy.hpp"

#include "TargetResourceHandler.hpp"

ConfigFile createTestConfigfile();

using ::testing::Return;
using ::testing::Throw;

class TargetResourceHandlerTest : public ::testing::Test {
protected:
	TargetResourceHandlerTest()
	{
<<<<<<< HEAD
		Location m_location1;
		Location m_location2;
		Location m_location3;
		Location m_location4;
		Location m_location5;

		m_location1.path = "/";
		m_location1.root = "/first/location";
		m_location2.path = "/test";
		m_location2.root = "/second/location";
		m_location3.path = "/test/secret";
		m_location3.root = "/third/location";
		m_location3.indices.emplace_back("index.html");
		m_location3.indices.emplace_back("other.html");
		m_location4.path = "/test/autoindex";
		m_location4.root = "/fourth/location";
		m_location4.hasAutoindex = true;
		m_location5.path = "/recursion";
		m_location5.root = "/start";
		m_location5.indices.emplace_back("again/");
=======
		Location location1;
		location1.path = "/";
		location1.root = "/first/location";

		Location location2;
		location2.path = "/test";
		location2.root = "/second/location";

		Location location3;
		location3.path = "/test/secret";
		location3.root = "/third/location";
		location3.indices.emplace_back("index.html");
		location3.indices.emplace_back("other.html");

		Location location4;
		location4.path = "/test/autoindex";
		location4.root = "/fourth/location";
		location4.isAutoindex = true;

		Location location5;
		location5.path = "/recursion";
		location5.root = "/fifth/location";
		location5.indices.emplace_back("again/");

		Location location6;
		location6.path = "/redirect";
		location6.root = "/sixth/location";
		location6.returns = std::make_pair(StatusMovedPermanently, "/newlocation");
>>>>>>> b19150cb

		m_configFile.servers[0].locations.pop_back();
		m_configFile.servers[0].locations.push_back(location3);
		m_configFile.servers[0].locations.push_back(location2);
		m_configFile.servers[0].locations.push_back(location4);
		m_configFile.servers[0].locations.push_back(location1);
		m_configFile.servers[0].locations.push_back(location5);
		m_configFile.servers[0].locations.push_back(location6);
	}
	~TargetResourceHandlerTest() override { }

	const int m_dummyFd = 10;
	Socket m_serverSock = { .host = "127.0.0.1", .port = "8080" };
	ConfigFile m_configFile = createTestConfigfile();
	Connection m_connection = Connection(m_serverSock, Socket(), m_dummyFd, m_configFile.servers);

	HTTPRequest& m_request = m_connection.m_request;

	MockFileSystemPolicy m_fileSystemPolicy;
	TargetResourceHandler m_targetResourceHandler = TargetResourceHandler(m_fileSystemPolicy);
};

TEST_F(TargetResourceHandlerTest, FindCorrectLocation)
{
	EXPECT_CALL(m_fileSystemPolicy, checkFileType)
	.WillOnce(Return(FileSystemPolicy::FileRegular));

	m_request.uri.path = "/test";

	m_targetResourceHandler.execute(m_connection);

	EXPECT_EQ(m_request.targetResource, "/second/location/test");
	EXPECT_EQ(m_request.httpStatus, StatusOK);
}

TEST_F(TargetResourceHandlerTest, TwoLocationsMatchOneIsLonger)
{
	EXPECT_CALL(m_fileSystemPolicy, checkFileType)
	.WillOnce(Return(FileSystemPolicy::FileRegular));

	m_request.uri.path = "/test/secret";

	m_targetResourceHandler.execute(m_connection);

	EXPECT_EQ(m_request.targetResource, "/third/location/test/secret");
	EXPECT_EQ(m_request.httpStatus, StatusOK);
}

TEST_F(TargetResourceHandlerTest, FileNotFound)
{
	EXPECT_CALL(m_fileSystemPolicy, checkFileType)
	.WillOnce(Return(FileSystemPolicy::FileNotExist));

	m_request.uri.path = "/test";

	m_targetResourceHandler.execute(m_connection);

	EXPECT_EQ(m_request.httpStatus, StatusNotFound);
	EXPECT_EQ(m_request.targetResource, "/second/location/test");
}

TEST_F(TargetResourceHandlerTest, FileOther)
{
	EXPECT_CALL(m_fileSystemPolicy, checkFileType)
	.WillOnce(Return(FileSystemPolicy::FileOther));

	m_request.uri.path = "/test";

	m_targetResourceHandler.execute(m_connection);

	EXPECT_EQ(m_request.httpStatus, StatusInternalServerError);
	EXPECT_EQ(m_request.targetResource, "/second/location/test");
}

TEST_F(TargetResourceHandlerTest, DirectoryRedirect)
{
	EXPECT_CALL(m_fileSystemPolicy, checkFileType)
	.WillOnce(Return(FileSystemPolicy::FileDirectory));

	m_request.uri.path = "/test";

	m_targetResourceHandler.execute(m_connection);

	EXPECT_EQ(m_request.httpStatus, StatusMovedPermanently);
	EXPECT_EQ(m_request.targetResource, "/test/");
}

TEST_F(TargetResourceHandlerTest, DirectoryIndex)
{
	EXPECT_CALL(m_fileSystemPolicy, checkFileType)
	.WillOnce(Return(FileSystemPolicy::FileDirectory))
	.WillOnce(Return(FileSystemPolicy::FileRegular));

	m_request.uri.path = "/test/secret/";

	m_targetResourceHandler.execute(m_connection);

	EXPECT_EQ(m_request.httpStatus, StatusOK);
	EXPECT_EQ(m_request.targetResource, "/third/location/test/secret/index.html");
}

TEST_F(TargetResourceHandlerTest, DirectoryIndexNotFound)
{
	EXPECT_CALL(m_fileSystemPolicy, checkFileType)
	.WillOnce(Return(FileSystemPolicy::FileDirectory))
	.WillOnce(Return(FileSystemPolicy::FileNotExist))
	.WillOnce(Return(FileSystemPolicy::FileNotExist));

	m_request.uri.path = "/test/secret/";

	m_targetResourceHandler.execute(m_connection);

	EXPECT_EQ(m_request.httpStatus, StatusForbidden);
	EXPECT_EQ(m_request.targetResource, "/third/location/test/secret/");
}

TEST_F(TargetResourceHandlerTest, DirectoryIndexErrorInRecursion)
{
	EXPECT_CALL(m_fileSystemPolicy, checkFileType)
	.WillOnce(Return(FileSystemPolicy::FileDirectory))
	.WillOnce(Return(FileSystemPolicy::FileDirectory))
	.WillOnce(Throw(std::runtime_error("Stat error")));

	m_request.uri.path = "/recursion/";

	m_targetResourceHandler.execute(m_connection);

	EXPECT_EQ(m_request.httpStatus, StatusInternalServerError);
	EXPECT_EQ(m_request.targetResource, "/fifth/location/recursion/again/again/");
}

TEST_F(TargetResourceHandlerTest, DirectoryIndexMaxRecursion)
{
	EXPECT_CALL(m_fileSystemPolicy, checkFileType)
	.WillRepeatedly(Return(FileSystemPolicy::FileDirectory));

	m_request.uri.path = "/recursion/";

	m_targetResourceHandler.execute(m_connection);

	EXPECT_EQ(m_request.httpStatus, StatusInternalServerError);
	EXPECT_EQ(m_request.targetResource, "/fifth/location/recursion/again/again/again/again/again/again/again/again/");
}

TEST_F(TargetResourceHandlerTest, DirectoryAutoIndex)
{
	EXPECT_CALL(m_fileSystemPolicy, checkFileType)
	.WillOnce(Return(FileSystemPolicy::FileDirectory));

	m_request.uri.path = "/test/autoindex/";

	m_targetResourceHandler.execute(m_connection);

	EXPECT_EQ(m_request.httpStatus, StatusOK);
	EXPECT_EQ(m_request.targetResource, "/fourth/location/test/autoindex/");
	EXPECT_TRUE(m_request.hasAutoindex);
}

TEST_F(TargetResourceHandlerTest, DirectoryWithoutAutoindexIsForbidden)
{
	EXPECT_CALL(m_fileSystemPolicy, checkFileType)
	.WillOnce(Return(FileSystemPolicy::FileDirectory));

	m_request.uri.path = "/test/";

	m_targetResourceHandler.execute(m_connection);

	EXPECT_EQ(m_request.httpStatus, StatusForbidden);
	EXPECT_EQ(m_request.targetResource, "/second/location/test/");
	EXPECT_FALSE(m_request.hasAutoindex);
}

TEST_F(TargetResourceHandlerTest, ServerError)
{
	EXPECT_CALL(m_fileSystemPolicy, checkFileType)
	.WillOnce(Throw(std::runtime_error("Stat error")));

	m_request.uri.path = "/test/";

	m_targetResourceHandler.execute(m_connection);

	EXPECT_EQ(m_request.httpStatus, StatusInternalServerError);
	EXPECT_EQ(m_request.targetResource, "/second/location/test/");
	EXPECT_FALSE(m_request.hasAutoindex);
}

TEST_F(TargetResourceHandlerTest, SimpleRedirection)
{
	m_request.uri.path = "/redirect";

	m_targetResourceHandler.execute(m_connection);

	EXPECT_EQ(m_request.httpStatus, StatusMovedPermanently);
	EXPECT_EQ(m_request.targetResource, "/newlocation");
	EXPECT_TRUE(m_request.hasReturn);
}<|MERGE_RESOLUTION|>--- conflicted
+++ resolved
@@ -16,28 +16,6 @@
 protected:
 	TargetResourceHandlerTest()
 	{
-<<<<<<< HEAD
-		Location m_location1;
-		Location m_location2;
-		Location m_location3;
-		Location m_location4;
-		Location m_location5;
-
-		m_location1.path = "/";
-		m_location1.root = "/first/location";
-		m_location2.path = "/test";
-		m_location2.root = "/second/location";
-		m_location3.path = "/test/secret";
-		m_location3.root = "/third/location";
-		m_location3.indices.emplace_back("index.html");
-		m_location3.indices.emplace_back("other.html");
-		m_location4.path = "/test/autoindex";
-		m_location4.root = "/fourth/location";
-		m_location4.hasAutoindex = true;
-		m_location5.path = "/recursion";
-		m_location5.root = "/start";
-		m_location5.indices.emplace_back("again/");
-=======
 		Location location1;
 		location1.path = "/";
 		location1.root = "/first/location";
@@ -66,7 +44,6 @@
 		location6.path = "/redirect";
 		location6.root = "/sixth/location";
 		location6.returns = std::make_pair(StatusMovedPermanently, "/newlocation");
->>>>>>> b19150cb
 
 		m_configFile.servers[0].locations.pop_back();
 		m_configFile.servers[0].locations.push_back(location3);

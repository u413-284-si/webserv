--- conflicted
+++ resolved
@@ -1058,25 +1058,6 @@
  *
  * Checks if the following configuration are seen as valid:
  * 1. A standard valid file
-<<<<<<< HEAD
- * 2. File does not contain the http block
- * 3. File does not contain any server block
- * 4. File contains empty server block and empty location block
- * 5. Several directives on one line
- * 6. Listen directive contains only ip
- * 7. Listen directive contains only port
- * 8. Listen contains ip and port
- * 9. Listen contains only localhost
- * 10. Listen contains localhost and port
- * 11. Bracket under server directive
- * 12. Bracket under location directive
- * 13. Whitespaces between server directive and opening bracket
- * 14. Directive and opening bracket on the same line
- * 15. Directive and closing bracket on the same line
- * 16. Directive and closing bracket on the same line under server directive
- * 17. Location path
- * 18. Inheritance of the server directives root, max_body_size and error_page to location
-=======
  * 2. Several directives on one line
  * 3. Server name contains one name
  * 4. Server name contains empty string
@@ -1122,7 +1103,6 @@
  * 44. Directive and closing bracket on the same line under server directive
  * 45. Location path
  * 46. Inheritance of the server directives root, max_body_size and error_page to location
->>>>>>> 14bed466
  */
 
 TEST_F(ValidConfigFileTests, ValidFile)
@@ -1161,27 +1141,6 @@
 	EXPECT_EQ("/var/www/images", configFile.servers[0].locations[4].alias);
 }
 
-TEST_F(ValidConfigFileTests, FileContainsEmptyServerBlockAndLocationBlock)
-{
-	ConfigFile configFile;
-	EXPECT_NO_THROW(configFile = m_configFileParser.parseConfigFile("config_files/empty_server_and_location.conf"));
-
-	// Server block
-	EXPECT_EQ("html", configFile.servers[0].root);
-	EXPECT_EQ("0.0.0.0", configFile.servers[0].host);
-	EXPECT_EQ("8080", configFile.servers[0].port);
-	EXPECT_EQ(constants::g_oneMegabyte, configFile.servers[0].maxBodySize);
-
-	// Location block
-	EXPECT_EQ("/", configFile.servers[0].locations[0].path);
-	EXPECT_EQ("html", configFile.servers[0].locations[0].root);
-	EXPECT_EQ(false, configFile.servers[0].locations[0].hasAutoindex);
-	EXPECT_EQ(constants::g_oneMegabyte, configFile.servers[0].locations[0].maxBodySize);
-	EXPECT_EQ(true, configFile.servers[0].locations[0].allowedMethods[MethodGet]);
-	EXPECT_EQ(false, configFile.servers[0].locations[0].allowedMethods[MethodPost]);
-	EXPECT_EQ(false, configFile.servers[0].locations[0].allowedMethods[MethodDelete]);
-}
-
 TEST_F(ValidConfigFileTests, FileContainsSeveralDirectivesOnOneLine)
 {
 	ConfigFile configFile;

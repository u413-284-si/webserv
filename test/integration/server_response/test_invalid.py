--- conflicted
+++ resolved
@@ -68,7 +68,17 @@
         response = parse_http_response(sock)
         assert response["status_code"] == 400
 
-<<<<<<< HEAD
+def test_invalid_directory_traversal():
+    # Create a socket connection
+    with socket.create_connection((host, port)) as sock:
+        # Craft HTTP request with directory traversal try
+        request = b"GET /../../../etc/passwd HTTP/1.1\r\nHost: localhost\r\n\r\n"
+        sock.sendall(request)
+
+        # Receive the response
+        response = parse_http_response(sock)
+        assert response["status_code"] == 400
+
 # Does not work, gets misinterpreted as method not implemented
 # def test_invalid_no_request_line():
 #     # Create a socket connection
@@ -79,16 +89,4 @@
 
 #         # Receive the response
 #         response = parse_http_response(sock)
-#         assert response["status_code"] == 400
-=======
-def test_invalid_directory_traversal():
-    # Create a socket connection
-    with socket.create_connection((host, port)) as sock:
-        # Craft HTTP request with directory traversal try
-        request = b"GET /../../../etc/passwd HTTP/1.1\r\nHost: localhost\r\n\r\n"
-        sock.sendall(request)
-
-        # Receive the response
-        response = parse_http_response(sock)
-        assert response["status_code"] == 400
->>>>>>> 6f2dc197
+#         assert response["status_code"] == 400
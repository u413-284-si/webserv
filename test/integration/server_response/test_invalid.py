--- conflicted
+++ resolved
@@ -62,13 +62,6 @@
         response = parse_http_response(sock)
         assert response["status_code"] == 400
 
-<<<<<<< HEAD
-def test_invalid_directory_traversal():
-    # Create a socket connection
-    with socket.create_connection((host, port)) as sock:
-        # Craft HTTP request with directory traversal try
-        request = b"GET /../../../etc/passwd HTTP/1.1\r\nHost: localhost\r\n\r\n"
-=======
 def test_invalid_percent_encoding_invalid_char():
 
     # Create a socket connection
@@ -99,7 +92,17 @@
     with socket.create_connection((host, port)) as sock:
         # %00 is NUL char
         request = b"GET /search%1$ HTTP/1.1\r\nHost: localhost\r\n\r\n"
->>>>>>> 8fbde3f0
+        sock.sendall(request)
+
+        # Receive the response
+        response = parse_http_response(sock)
+        assert response["status_code"] == 400
+
+def test_invalid_directory_traversal():
+    # Create a socket connection
+    with socket.create_connection((host, port)) as sock:
+        # Craft HTTP request with directory traversal try
+        request = b"GET /../../../etc/passwd HTTP/1.1\r\nHost: localhost\r\n\r\n"
         sock.sendall(request)
 
         # Receive the response

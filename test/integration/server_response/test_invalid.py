--- conflicted
+++ resolved
@@ -62,28 +62,16 @@
         response = parse_http_response(sock)
         assert response["status_code"] == 400
 
-<<<<<<< HEAD
-def test_invalid_big_chunk_size():
-
-    # Create a socket connection
-    with socket.create_connection((host, port)) as sock:
-        # Craft a malformed HTTP request
-        request = b"POST /uploads/badboy.txt HTTP/1.1\r\nHost: localhost\r\nTransfer-Encoding: chunked\r\n\r\nFFFFFFFFFFFFFF\r\n0\r\n\r\n"
-=======
 def test_invalid_percent_encoding_invalid_char():
 
     # Create a socket connection
     with socket.create_connection((host, port)) as sock:
         # %00 is NUL char
         request = b"GET /search%00maschine HTTP/1.1\r\nHost: localhost\r\n\r\n"
->>>>>>> 3bb590fa
         sock.sendall(request)
 
         # Receive the response
         response = parse_http_response(sock)
-<<<<<<< HEAD
-        assert response["status_code"] == 413
-=======
         assert response["status_code"] == 400
 
 def test_invalid_percent_encoding_incomplete():
@@ -109,4 +97,15 @@
         # Receive the response
         response = parse_http_response(sock)
         assert response["status_code"] == 400
->>>>>>> 3bb590fa
+
+def test_invalid_big_chunk_size():
+
+    # Create a socket connection
+    with socket.create_connection((host, port)) as sock:
+        # Craft a malformed HTTP request
+        request = b"POST /uploads/badboy.txt HTTP/1.1\r\nHost: localhost\r\nTransfer-Encoding: chunked\r\n\r\nFFFFFFFFFFFFFF\r\n0\r\n\r\n"
+        sock.sendall(request)
+
+        # Receive the response
+        response = parse_http_response(sock)
+        assert response["status_code"] == 413
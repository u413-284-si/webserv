--- conflicted
+++ resolved
@@ -1,11 +1,7 @@
 # This module is for succesful CGI requests
 
-<<<<<<< HEAD
+import os
 from utils.utils import make_request
-=======
-import os
-import requests
->>>>>>> 20a03ec4
 
 def test_no_CGI_defined():
     print("Try to access CGI without it defined")
@@ -15,18 +11,22 @@
 
 def test_CGI_helloWorld():
    print("Request for /cgi-bin/helloWorld.sh")
-   response = requests.get("http://127.0.0.1:8080/cgi-bin/helloWorld.sh")
+   url = "http://127.0.0.1:8080/cgi-bin/helloWorld.sh"
+   response = make_request(url)
    assert response.status_code == 200
 
 def test_CGI_badBoi():
    print("Request for /cgi-bin/badBoi.sh")
-   response = requests.get("http://127.0.0.1:8080/cgi-bin/badBoi.sh")
+   url = "http://127.0.0.1:8080/cgi-bin/badBoi.sh"
+   response = make_request(url)
+   # badBoi returns custom 400 status
    assert response.status_code == 400
    assert response.headers["BB"] == "4Life"
 
 def test_CGI_time():
    print("Request for /cgi-bin/time.py")
-   response = requests.get("http://127.0.0.1:8081/cgi-bin/time.py")
+   url = "http://127.0.0.1:8081/cgi-bin/time.py"
+   response = make_request(url)
    assert response.status_code == 200
 
 def test_CGI_upload_file():
@@ -39,8 +39,9 @@
    # Define body
    payload = "This is the content of the dudu."
    dst_file_path = "/workspaces/webserv/html/uploads/documents/myfile.txt"
+   url = "http://127.0.0.1:8081/cgi-bin/upload.py"
 
-   response = requests.post("http://127.0.0.1:8081/cgi-bin/upload.py", params=query_params, data=payload)
+   response = make_request(url, method = "POST", params=query_params, data=payload)
    assert response.status_code == 200
    assert response.headers["location"] == "/workspaces/webserv/html/uploads/documents/myfile.txt"
    # Check if file exists
@@ -61,6 +62,7 @@
           "When the door creaked open, the villagers held their breath. No one knew what lay beyond that threshold, "
           "but they would soon find out."
     )
-    response = requests.post("http://127.0.0.1:8080/cgi-bin/upperCase.sh", data=payload)
+    url = "http://127.0.0.1:8080/cgi-bin/upperCase.sh"
+    response = make_request(url, method = "POST", data=payload)
     assert response.status_code == 200
     assert payload.upper() in response.text
--- conflicted
+++ resolved
@@ -29,54 +29,36 @@
    response = make_request(url)
    assert response.status_code == 200
 
-<<<<<<< HEAD
-def test_CGI_create_textfile():
+def test_CGI_create_textfile(test_file_cleanup):
    print("Upload file with /cgi-bin/create_textfile.py")
 
    form_data = {
       "filename": "myfile.txt",
       "content": "This is the content of the dudu.",
       "directory": "documents"
-=======
-def test_CGI_upload_file(test_file_cleanup):
-   print("Upload file with /cgi-bin/upload.py")
-   # Query string parameters
-   query_params = {
-       "filename": "myfile.txt",
-       "directory": "documents"
->>>>>>> 86051ed7
    }
    dst_file_path = "/workspaces/webserv/html/uploads/documents/myfile.txt"
-   url = "http://127.0.0.1:8081/cgi-bin/upload.py"
+   url = "http://127.0.0.1:8081/cgi-bin/create_textfile.py"
 
-<<<<<<< HEAD
-   response = requests.post("http://127.0.0.1:8081/cgi-bin/create_textfile.py", data=form_data)
+   test_file_cleanup.append(dst_file_path)
+
+   response = make_request(url, method = "POST", data=form_data)
    assert response.status_code == 200
    assert response.headers["location"] == "/workspaces/webserv/html/uploads/documents/myfile.txt"
-   # Check if file exists
    with open(dst_file_path, "r") as file:
     content = file.read()
     assert content == form_data["content"]
-   # Delete created file
-   os.remove(dst_file_path)
-=======
-   test_file_cleanup.append(dst_file_path)
-
-   response = make_request(url, method = "POST", params=query_params, data=payload)
-   assert response.status_code == 200
-   assert response.headers["location"] == "/workspaces/webserv/html/uploads/documents/myfile.txt"
-   assert os.path.isfile(dst_file_path)
->>>>>>> 86051ed7
 
 def test_CGI_upperCase_GET():
     print("Change to upper case with /cgi-bin/upperCase.sh and GET")
 
-    params = {
+    form_data = {
        "text": "please capitalize"
     }
-    response = requests.get("http://127.0.0.1:8080/cgi-bin/upperCase.sh", params=params)
+    url = "http://127.0.0.1:8080/cgi-bin/upperCase.sh"
+    response = make_request(url, params=form_data)
     assert response.status_code == 200
-    assert params["text"].upper() in response.text
+    assert form_data["text"].upper() in response.text
 
 def test_CGI_upperCase_POST():
     print("Change to upper case with /cgi-bin/upperCase.sh and POST")
@@ -90,14 +72,10 @@
           "When the door creaked open, the villagers held their breath. No one knew what lay beyond that threshold, "
           "but they would soon find out."
     )
-<<<<<<< HEAD
     form_data = {
        "text": long_string
     }
-    response = requests.post("http://127.0.0.1:8080/cgi-bin/upperCase.sh", data=form_data)
-=======
     url = "http://127.0.0.1:8080/cgi-bin/upperCase.sh"
-    response = make_request(url, method = "POST", data=payload)
->>>>>>> 86051ed7
+    response = make_request(url, method = "POST", data=form_data)
     assert response.status_code == 200
     assert form_data["text"].upper() in response.text
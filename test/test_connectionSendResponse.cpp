--- conflicted
+++ resolved
@@ -29,12 +29,6 @@
 	MockSocketPolicy socketPolicy;
 	Server server;
 
-<<<<<<< HEAD
-=======
-	Connection connection = Connection(Socket(), Socket(), configFile.servers);
-	std::string response = "HTTP/1.1 200 OK\r\nContent-Length: 4\r\n\r\nABCD";
-
->>>>>>> 3441a24e
 	const int dummyFd = 10;
 
 	Connection connection = Connection(Socket(), Socket(), dummyFd, configFile.servers);

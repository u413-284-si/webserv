#include <gtest/gtest.h>

#include "ConfigFile.hpp"
<<<<<<< HEAD
#include "HTTPRequest.hpp"
#include "HTTPResponse.hpp"
=======
#include "Connection.hpp"
#include "HTTPRequest.hpp"
#include "HTTPResponse.hpp"
#include "Socket.hpp"
>>>>>>> 3383529b
#include "StatusCode.hpp"

TEST(OstreamInserters, Method)
{
	std::ostringstream ostream;
	ostream << MethodGet;
	EXPECT_EQ(ostream.str(), "GET");
	ostream.str("");
	ostream << MethodPost;
	EXPECT_EQ(ostream.str(), "POST");
	ostream.str("");
	ostream << MethodDelete;
	EXPECT_EQ(ostream.str(), "DELETE");
	ostream.str("");
	ostream << MethodCount;
	EXPECT_EQ(ostream.str(), "enum MethodCount");
}

TEST(OstreamInserters, StatusCode)
{
	std::ostringstream ostream;
	ostream << StatusOK;
	EXPECT_EQ(ostream.str(), "200 OK");
	ostream.str("");
	ostream << StatusMovedPermanently;
	EXPECT_EQ(ostream.str(), "301 Moved Permanently");
	ostream.str("");
	ostream << StatusBadRequest;
	EXPECT_EQ(ostream.str(), "400 Bad Request");
	ostream.str("");
	ostream << StatusForbidden;
	EXPECT_EQ(ostream.str(), "403 Forbidden");
	ostream.str("");
	ostream << StatusNotFound;
	EXPECT_EQ(ostream.str(), "404 Not Found");
	ostream.str("");
	ostream << StatusMethodNotAllowed;
	EXPECT_EQ(ostream.str(), "405 Method Not Allowed");
	ostream.str("");
	ostream << StatusInternalServerError;
	EXPECT_EQ(ostream.str(), "500 Internal Server Error");
	ostream.str("");
	ostream << StatusMethodNotImplemented;
	EXPECT_EQ(ostream.str(), "501 Method Not Implemented");
	ostream.str("");
	ostream << StatusNonSupportedVersion;
	EXPECT_EQ(ostream.str(), "505 HTTP Version Not Supported");
}

TEST(OstreamInserters, Socket)
{
	std::ostringstream ostream;
	ostream << Socket { "127.0.0.1", "8080" };
	EXPECT_EQ(ostream.str(), "127.0.0.1:8080");
}

TEST(OstreamInserters, ConnectionStatus)
{
	std::ostringstream ostream;
	ostream << Connection::ReceiveHeader;
	EXPECT_EQ(ostream.str(), "ReceiveHeader");
	ostream.str("");
	ostream << Connection::ReceiveBody;
	EXPECT_EQ(ostream.str(), "ReceiveBody");
	ostream.str("");
	ostream << Connection::BuildResponse;
	EXPECT_EQ(ostream.str(), "BuildResponse");
	ostream.str("");
	ostream << Connection::SendResponse;
	EXPECT_EQ(ostream.str(), "SendResponse");
	ostream.str("");
	ostream << Connection::Timeout;
	EXPECT_EQ(ostream.str(), "Timeout");
	ostream.str("");
	ostream << Connection::Closed;
	EXPECT_EQ(ostream.str(), "Closed");
}

// sets default values for all struct which get printed
class OstreamInsertersTest : public ::testing::Test {
protected:
<<<<<<< HEAD
	Location m_location;
	ConfigServer m_server;
	ConfigFile m_configFile;
	URI m_uri;
	HTTPResponse m_httpResponse;
	HTTPRequest m_httpRequest;

	OstreamInsertersTest()
	{
		m_location.path = "/path/to/resource";
		m_location.root = "/root";
		m_location.indices = { "index.html" };
		m_location.cgiExt = ".php";
		m_location.cgiPath = "/cgi-bin";
		m_location.isAutoindex = true;
		m_location.allowedMethods[0] = true;
		m_location.allowedMethods[1] = false;
		m_location.allowedMethods[2] = false;
		m_location.returns = { { StatusOK, "OK.html" }, { StatusBadRequest, "BadRequest.html" } };

		m_uri.path = "/path/to/resource";
		m_uri.query = "query=value";
		m_uri.fragment = "fragment";

		m_server.serverName = "localhost";
		m_server.listen = { { "127.0.0.1", "80" } };
		m_server.maxBodySize = 1024;
		m_server.errorPage = { { StatusBadRequest, "BadRequest.html" }, { StatusForbidden, "Forbidden.html" } };
		m_server.locations = { m_location };

		m_configFile.servers = { m_server };

		m_httpResponse.status = StatusOK;
		m_httpResponse.targetResource = "/path/to/resource";
		m_httpResponse.body = "<html><body><h1>Hello, World!</h1></body></html>";
		m_httpResponse.location = m_server.locations.begin();
		m_httpResponse.method = MethodGet;
		m_httpResponse.isAutoindex = true;

		m_httpRequest.method = MethodGet;
		m_httpRequest.uri = m_uri;
		m_httpRequest.version = "HTTP/1.1";
		m_httpRequest.headers = { { "Host", "localhost" }, { "User-Agent", "curl/7.68.0" } };
		m_httpRequest.body = "Hello, World!";
		m_httpRequest.httpStatus = StatusOK;
		m_httpRequest.shallCloseConnection = false;
	}
=======
	OstreamInsertersTest()
	{
		m_connection.m_timeSinceLastEvent = 1234;
		m_connection.m_buffer = "GET / HTTP/1.1";
		m_connection.m_bytesReceived = 1024;
		m_connection.m_request = m_httpRequest;
	}

	LimitExcept m_limitExcept
		= { .allowedMethods = { true, true, false }, .allow = "127.0.0.1", .deny = "192.168.0.1" };

	Location m_location = { .path = "/path/to/resource",
		.root = "/root",
		.index = "index.html",
		.cgiExt = ".php",
		.cgiPath = "/cgi-bin",
		.isAutoindex = true,
		.limitExcept = m_limitExcept,
		.returns = { { StatusOK, "OK.html" }, { StatusBadRequest, "BadRequest.html" } } };

	ServerConfig m_server = { .serverName = "localhost",
		.host = "10.11.12.13",
		.port = 8080,
		.maxBodySize = 1024,
		.errorPage = { { StatusBadRequest, "BadRequest.html" }, { StatusForbidden, "Forbidden.html" } },
		.locations = { m_location } };

	ConfigFile m_configFile = { .serverConfigs = { m_server } };

	URI m_uri = { .path = "/path/to/resource", .query = "query=value", .fragment = "fragment" };

	HTTPRequest m_httpRequest = { .method = MethodGet,
		.uri = m_uri,
		.version = "HTTP/1.1",
		.headers = { { "Host", "localhost" }, { "User-Agent", "curl/7.68.0" } },
		.body = "Hello, World!",
		.httpStatus = StatusOK,
		.shallCloseConnection = false };

	HTTPResponse m_httpResponse = { .status = StatusOK,
		.targetResource = "/path/to/resource",
		.body = "<html><body><h1>Hello, World!</h1></body></html>",
		.location = m_server.locations.begin(),
		.method = MethodGet,
		.isAutoindex = true };

	Connection m_connection = Connection(Socket { "127.0.0.1", "8080" }, Socket { "1.1.1.1", "1234" });
>>>>>>> 3383529b
};

TEST_F(OstreamInsertersTest, Location)
{
	std::ostringstream ostream;
	ostream << m_location;

	const std::string expected = "Path: /path/to/resource\n"
								 "Root: /root\n"
<<<<<<< HEAD
								 "Indices: \n"
								 "  index.html\n"
								 "CGI extension: .php\n"
								 "CGI path: /cgi-bin\n"
								 "Autoindex: 1\n"
								 "Allowed methods:\n"
								 "  GET: 1\n"
								 "  POST: 0\n"
								 "  DELETE: 0\n"
								 "Returns:\n"
								 "  200 OK: OK.html\n"
								 "  400 Bad Request: BadRequest.html\n";
=======
								 "Index: index.html\n"
								 "CGI extension: .php\n"
								 "CGI path: /cgi-bin\n"
								 "Autoindex: 1\n"
								 "LimitExcept:\n"
								 "  Allowed methods:\n"
								 "    GET\n"
								 "    POST\n"
								 "  Allow: 127.0.0.1\n"
								 "  Deny: 192.168.0.1\n"
								 "Returns:\n"
								 "  200: OK.html\n"
								 "  400: BadRequest.html\n";
>>>>>>> 3383529b

	EXPECT_EQ(ostream.str(), expected);
}

TEST_F(OstreamInsertersTest, ServerConfig)
{
	std::ostringstream ostream;
	ostream << m_server;

	std::ostringstream expected;
	expected << "Server name: localhost\n"
<<<<<<< HEAD
				"Listen: \n"
				"  127.0.0.1:80\n"
				"Max body size: 1024\n"
				"Error pages:\n"
				"  400 Bad Request: BadRequest.html\n"
				"  403 Forbidden: Forbidden.html\n"
=======
				"Host: 10.11.12.13\n"
				"Port: 8080\n"
				"Max body size: 1024\n"
				"Error pages:\n"
				"  400: BadRequest.html\n"
				"  403: Forbidden.html\n"
>>>>>>> 3383529b
				"Locations:\n"
			 << m_location;

	EXPECT_EQ(ostream.str(), expected.str());
}

TEST_F(OstreamInsertersTest, ConfigFile)
{
	std::ostringstream ostream;
	ostream << m_configFile;

	std::ostringstream expected;
	expected << "Config file\n" << m_server;
}

TEST_F(OstreamInsertersTest, URI)
{
	std::ostringstream ostream;
	ostream << m_uri;

	const std::string expected = "  Path: /path/to/resource\n"
								 "  Query: query=value\n"
								 "  Fragment: fragment\n";

	EXPECT_EQ(ostream.str(), expected);
}

TEST_F(OstreamInsertersTest, HTTPRequest)
{
	std::ostringstream ostream;
	ostream << m_httpRequest;

	std::ostringstream expected;
	expected << "Method: " << m_httpRequest.method
			 << "\n"
				"URI:\n"
			 << m_uri
			 << "Version: HTTP/1.1\n"
				"Headers:\n"
				"  Host: localhost\n"
				"  User-Agent: curl/7.68.0\n"
				"Body: Hello, World!\n"
				"HTTP status: "
			 << m_httpRequest.httpStatus
			 << "\n"
				"Shall close connection: 0\n";
	EXPECT_EQ(ostream.str(), expected.str());
}

TEST_F(OstreamInsertersTest, HTTPResponse)
{
	std::ostringstream ostream;
	ostream << m_httpResponse;

	std::ostringstream expected;
	expected << "Status code: " << m_httpResponse.status
			 << "\n"
				"Target resource: /path/to/resource\n"
				"Body: <html><body><h1>Hello, World!</h1></body></html>\n"
				"Location:\n"
			 << m_location
			 << "\n"
				"Method: "
			 << m_httpResponse.method
			 << "\n"
				"Autoindex: 1\n";
<<<<<<< HEAD
=======
	EXPECT_EQ(ostream.str(), expected.str());
}

TEST_F(OstreamInsertersTest, Connection)
{
	std::ostringstream ostream;
	ostream << m_connection;

	std::ostringstream expected;
	expected << "Server: " << m_connection.m_serverSocket
			 << "\n"
				"Client: "
			 << m_connection.m_clientSocket
			 << "\n"
				"Time since last event: 1234\n"
				"Status: "
			 << m_connection.m_status
			 << "\n"
				"Bytes received: 1024\n"
				"Request:\n"
			 << m_httpRequest << "Buffer:\nGET / HTTP/1.1\n";
>>>>>>> 3383529b
	EXPECT_EQ(ostream.str(), expected.str());
}<|MERGE_RESOLUTION|>--- conflicted
+++ resolved
@@ -1,15 +1,10 @@
 #include <gtest/gtest.h>
 
 #include "ConfigFile.hpp"
-<<<<<<< HEAD
-#include "HTTPRequest.hpp"
-#include "HTTPResponse.hpp"
-=======
 #include "Connection.hpp"
 #include "HTTPRequest.hpp"
 #include "HTTPResponse.hpp"
 #include "Socket.hpp"
->>>>>>> 3383529b
 #include "StatusCode.hpp"
 
 TEST(OstreamInserters, Method)
@@ -91,7 +86,6 @@
 // sets default values for all struct which get printed
 class OstreamInsertersTest : public ::testing::Test {
 protected:
-<<<<<<< HEAD
 	Location m_location;
 	ConfigServer m_server;
 	ConfigFile m_configFile;
@@ -139,55 +133,6 @@
 		m_httpRequest.httpStatus = StatusOK;
 		m_httpRequest.shallCloseConnection = false;
 	}
-=======
-	OstreamInsertersTest()
-	{
-		m_connection.m_timeSinceLastEvent = 1234;
-		m_connection.m_buffer = "GET / HTTP/1.1";
-		m_connection.m_bytesReceived = 1024;
-		m_connection.m_request = m_httpRequest;
-	}
-
-	LimitExcept m_limitExcept
-		= { .allowedMethods = { true, true, false }, .allow = "127.0.0.1", .deny = "192.168.0.1" };
-
-	Location m_location = { .path = "/path/to/resource",
-		.root = "/root",
-		.index = "index.html",
-		.cgiExt = ".php",
-		.cgiPath = "/cgi-bin",
-		.isAutoindex = true,
-		.limitExcept = m_limitExcept,
-		.returns = { { StatusOK, "OK.html" }, { StatusBadRequest, "BadRequest.html" } } };
-
-	ServerConfig m_server = { .serverName = "localhost",
-		.host = "10.11.12.13",
-		.port = 8080,
-		.maxBodySize = 1024,
-		.errorPage = { { StatusBadRequest, "BadRequest.html" }, { StatusForbidden, "Forbidden.html" } },
-		.locations = { m_location } };
-
-	ConfigFile m_configFile = { .serverConfigs = { m_server } };
-
-	URI m_uri = { .path = "/path/to/resource", .query = "query=value", .fragment = "fragment" };
-
-	HTTPRequest m_httpRequest = { .method = MethodGet,
-		.uri = m_uri,
-		.version = "HTTP/1.1",
-		.headers = { { "Host", "localhost" }, { "User-Agent", "curl/7.68.0" } },
-		.body = "Hello, World!",
-		.httpStatus = StatusOK,
-		.shallCloseConnection = false };
-
-	HTTPResponse m_httpResponse = { .status = StatusOK,
-		.targetResource = "/path/to/resource",
-		.body = "<html><body><h1>Hello, World!</h1></body></html>",
-		.location = m_server.locations.begin(),
-		.method = MethodGet,
-		.isAutoindex = true };
-
-	Connection m_connection = Connection(Socket { "127.0.0.1", "8080" }, Socket { "1.1.1.1", "1234" });
->>>>>>> 3383529b
 };
 
 TEST_F(OstreamInsertersTest, Location)
@@ -197,7 +142,6 @@
 
 	const std::string expected = "Path: /path/to/resource\n"
 								 "Root: /root\n"
-<<<<<<< HEAD
 								 "Indices: \n"
 								 "  index.html\n"
 								 "CGI extension: .php\n"
@@ -210,21 +154,6 @@
 								 "Returns:\n"
 								 "  200 OK: OK.html\n"
 								 "  400 Bad Request: BadRequest.html\n";
-=======
-								 "Index: index.html\n"
-								 "CGI extension: .php\n"
-								 "CGI path: /cgi-bin\n"
-								 "Autoindex: 1\n"
-								 "LimitExcept:\n"
-								 "  Allowed methods:\n"
-								 "    GET\n"
-								 "    POST\n"
-								 "  Allow: 127.0.0.1\n"
-								 "  Deny: 192.168.0.1\n"
-								 "Returns:\n"
-								 "  200: OK.html\n"
-								 "  400: BadRequest.html\n";
->>>>>>> 3383529b
 
 	EXPECT_EQ(ostream.str(), expected);
 }
@@ -236,21 +165,12 @@
 
 	std::ostringstream expected;
 	expected << "Server name: localhost\n"
-<<<<<<< HEAD
 				"Listen: \n"
 				"  127.0.0.1:80\n"
 				"Max body size: 1024\n"
 				"Error pages:\n"
 				"  400 Bad Request: BadRequest.html\n"
 				"  403 Forbidden: Forbidden.html\n"
-=======
-				"Host: 10.11.12.13\n"
-				"Port: 8080\n"
-				"Max body size: 1024\n"
-				"Error pages:\n"
-				"  400: BadRequest.html\n"
-				"  403: Forbidden.html\n"
->>>>>>> 3383529b
 				"Locations:\n"
 			 << m_location;
 
@@ -317,8 +237,6 @@
 			 << m_httpResponse.method
 			 << "\n"
 				"Autoindex: 1\n";
-<<<<<<< HEAD
-=======
 	EXPECT_EQ(ostream.str(), expected.str());
 }
 
@@ -340,6 +258,5 @@
 				"Bytes received: 1024\n"
 				"Request:\n"
 			 << m_httpRequest << "Buffer:\nGET / HTTP/1.1\n";
->>>>>>> 3383529b
 	EXPECT_EQ(ostream.str(), expected.str());
 }
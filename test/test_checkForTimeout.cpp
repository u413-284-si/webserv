#include <gmock/gmock.h>
#include <gtest/gtest.h>

#include "MockEpollWrapper.hpp"
#include "MockSocketPolicy.hpp"
#include "Server.hpp"

using ::testing::NiceMock;
using ::testing::Return;

class CheckForTimeoutTest : public ::testing::Test {
protected:
	CheckForTimeoutTest()
		: server(configFile, epollWrapper, socketPolicy)
	{
<<<<<<< HEAD
		ON_CALL(epollWrapper, addEvent).WillByDefault(Return(true));
		serverConfig.host = "1.1.1.1";
		serverConfig.port = "8080";
		configFile.servers.push_back(serverConfig);
=======
		ConfigServer serverConfig;
		serverConfig.host = serverSock.host;
		serverConfig.port = serverSock.port;
		configFile.servers.push_back(serverConfig);

		ON_CALL(epollWrapper, addEvent)
			.WillByDefault(Return(true));
>>>>>>> 3441a24e
	}
	~CheckForTimeoutTest() override { }

	ConfigFile configFile;
	NiceMock<MockEpollWrapper> epollWrapper;
	MockSocketPolicy socketPolicy;
	Server server;
	ConfigServer serverConfig;

	const int dummyFd = 10;
	const int dummyFd2 = 20;
	const int dummyFd3 = 30;

	const Socket serverSock = { "127.0.0.1", "8080" };
	const Socket dummySocket = { "1.1.1.1", "8080" };
};

TEST_F(CheckForTimeoutTest, Timeout)
{
	server.setClientTimeout(-1);

	server.registerConnection(serverSock, dummyFd, dummySocket);

	checkForTimeout(server);

	EXPECT_EQ(server.getConnections().at(dummyFd).m_status, Connection::Timeout);
}

TEST_F(CheckForTimeoutTest, NoTimeout)
{
	server.setClientTimeout(100);

	server.registerConnection(serverSock, dummyFd, dummySocket);

	checkForTimeout(server);

	EXPECT_EQ(server.getConnections().at(dummyFd).m_status, Connection::Idle);
}

TEST_F(CheckForTimeoutTest, MultipleTimeouts)
{
	server.setClientTimeout(-1);

	server.registerConnection(serverSock, dummyFd, dummySocket);
	server.registerConnection(serverSock, dummyFd2, dummySocket);
	server.registerConnection(serverSock, dummyFd3, dummySocket);

	checkForTimeout(server);

	EXPECT_EQ(server.getConnections().at(dummyFd).m_status, Connection::Timeout);
	EXPECT_EQ(server.getConnections().at(dummyFd2).m_status, Connection::Timeout);
	EXPECT_EQ(server.getConnections().at(dummyFd3).m_status, Connection::Timeout);
}<|MERGE_RESOLUTION|>--- conflicted
+++ resolved
@@ -13,12 +13,6 @@
 	CheckForTimeoutTest()
 		: server(configFile, epollWrapper, socketPolicy)
 	{
-<<<<<<< HEAD
-		ON_CALL(epollWrapper, addEvent).WillByDefault(Return(true));
-		serverConfig.host = "1.1.1.1";
-		serverConfig.port = "8080";
-		configFile.servers.push_back(serverConfig);
-=======
 		ConfigServer serverConfig;
 		serverConfig.host = serverSock.host;
 		serverConfig.port = serverSock.port;
@@ -26,7 +20,6 @@
 
 		ON_CALL(epollWrapper, addEvent)
 			.WillByDefault(Return(true));
->>>>>>> 3441a24e
 	}
 	~CheckForTimeoutTest() override { }
 

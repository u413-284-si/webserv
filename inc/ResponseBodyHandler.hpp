--- conflicted
+++ resolved
@@ -1,13 +1,5 @@
 #pragma once
 
-<<<<<<< HEAD
-#include "HTTPRequest.hpp"
-#include "FileSystemPolicy.hpp"
-#include "AutoindexHandler.hpp"
-#include "StatusCode.hpp"
-
-#include <exception>
-=======
 #include "AutoindexHandler.hpp"
 #include "Connection.hpp"
 #include "FileSystemPolicy.hpp"
@@ -15,7 +7,6 @@
 #include "TargetResourceHandler.hpp"
 
 #include "cassert"
->>>>>>> c84c2ef6
 
 /**
  * @brief Class to handle the body of a HTTP response.

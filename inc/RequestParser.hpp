#pragma once

/* ====== LIBRARIES ====== */

#include "ConfigFile.hpp"
#include "HTTPRequest.hpp"
#include "Log.hpp"
#include "StatusCode.hpp"
#include "constants.hpp"
#include "error.hpp"
#include "utilities.hpp"

#include <cassert>
#include <cstddef>
#include <cstring>
#include <iostream>
#include <map>
#include <sstream>
#include <stdexcept>
#include <stdint.h>
#include <vector>

/* ====== DEFINITIONS ====== */

/* ====== CLASS DECLARATION ====== */

class RequestParser {
public:
	static const int s_maxLabelLength = 63; /**< Maximum length for labels (the parts between dots in a domain name)  */
	static const int s_maxHostNameLength = 253; /**< Maximum length for DNS hostname */
	static const int s_maxChunkSize = 8000; /**< Maximum size for a chunk in chunked encoding */

	RequestParser();

	void parseHeader(const std::string& headerString, HTTPRequest& request);
<<<<<<< HEAD
	void parseBody(const std::string& bodyString, HTTPRequest& request);
	void decodeMultipartFormdata(HTTPRequest& request);
=======
	void parseBody(const std::string& bodyString, HTTPRequest& request, std::vector<char>& buffer);
>>>>>>> 284381e9
	static void clearRequest(HTTPRequest& request);
	void resetRequestStream();

	const std::string& getBoundary() const;
	void setBoundary(const std::string& boundary);

private:
	std::istringstream m_requestStream;
    std::string m_boundary;

	// RequestLine Parsing
	void parseRequestLine(HTTPRequest& request);
	static std::string parseMethod(const std::string& requestLine, HTTPRequest& request);
	static std::string parseUri(const std::string& requestLine, HTTPRequest& request);
	static void parseUriQuery(const std::string& requestLine, int& index, HTTPRequest& request);
	static void parseUriFragment(const std::string& requestLine, int& index, HTTPRequest& request);
	static std::string parseVersion(const std::string& requestLine, HTTPRequest& request);
	static std::string decodePercentEncoding(const std::string& encoded, HTTPRequest& request);

	// Header Parsing
	void parseHeaders(HTTPRequest& request);
    void extractBoundary(HTTPRequest& request);

	// Body Parsing
<<<<<<< HEAD
	void parseChunkedBody(HTTPRequest& request);
=======
	void parseChunkedBody(HTTPRequest& request, std::vector<char>& buffer);
	void parseNonChunkedBody(HTTPRequest& request);
>>>>>>> 284381e9

	// Checks
	static void validateHeaderName(const std::string& headerName, HTTPRequest& request);
	static void validateContentLength(const std::string& headerName, std::string& headerValue, HTTPRequest& request);
	static void validateHostHeader(HTTPRequest& request);
	static void validateNoMultipleHostHeaders(const std::string& headerName, HTTPRequest& request);
	static void validateTransferEncoding(HTTPRequest& request);
	static void validateMethodWithBody(HTTPRequest& request);

	// Helper functions
	static std::string checkForSpace(const std::string& str, HTTPRequest& request);
	static void checkForCRLF(const std::string& str, HTTPRequest& request);
	static bool isNotValidURIChar(uint8_t chr);
	static bool isValidHeaderFieldNameChar(uint8_t chr);
	static size_t convertHex(const std::string& chunkSize);
	static bool isMethodAllowedToHaveBody(HTTPRequest& request);
	static bool isValidHostnameChar(char character, bool& hasAlpha);
	static bool isValidLabel(const std::string& label, bool& hasAlpha);
	static bool isValidHostname(const std::string& hostname);
	static std::string removeDotSegments(const std::string& path, HTTPRequest& request);
    static bool isMultipartFormdata(HTTPRequest& request);
	static size_t checkForString(const std::string& string, size_t startPos, HTTPRequest& request);
};
<|MERGE_RESOLUTION|>--- conflicted
+++ resolved
@@ -33,12 +33,8 @@
 	RequestParser();
 
 	void parseHeader(const std::string& headerString, HTTPRequest& request);
-<<<<<<< HEAD
-	void parseBody(const std::string& bodyString, HTTPRequest& request);
+	void parseBody(const std::string& bodyString, HTTPRequest& request, std::vector<char>& buffer);
 	void decodeMultipartFormdata(HTTPRequest& request);
-=======
-	void parseBody(const std::string& bodyString, HTTPRequest& request, std::vector<char>& buffer);
->>>>>>> 284381e9
 	static void clearRequest(HTTPRequest& request);
 	void resetRequestStream();
 
@@ -63,12 +59,7 @@
     void extractBoundary(HTTPRequest& request);
 
 	// Body Parsing
-<<<<<<< HEAD
-	void parseChunkedBody(HTTPRequest& request);
-=======
 	void parseChunkedBody(HTTPRequest& request, std::vector<char>& buffer);
-	void parseNonChunkedBody(HTTPRequest& request);
->>>>>>> 284381e9
 
 	// Checks
 	static void validateHeaderName(const std::string& headerName, HTTPRequest& request);

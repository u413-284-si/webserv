--- conflicted
+++ resolved
@@ -33,12 +33,7 @@
 	RequestParser();
 
 	void parseHeader(const std::string& headerString, HTTPRequest& request);
-<<<<<<< HEAD
-	void parseBody(const std::string& bodyString, HTTPRequest& request);
-=======
 	void parseBody(const std::string& bodyString, HTTPRequest& request, std::vector<char>& buffer);
-	static void clearRequest(HTTPRequest& request);
->>>>>>> 1797cd43
 	void resetRequestStream();
 
 private:

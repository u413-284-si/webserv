#pragma once

/* ====== LIBRARIES ====== */

#include "ConfigFile.hpp"
#include "HTTPRequest.hpp"
#include "Log.hpp"
#include "StatusCode.hpp"
#include "constants.hpp"
#include "error.hpp"
#include "utilities.hpp"

#include <cassert>
#include <cstddef>
#include <iostream>
#include <map>
#include <sstream>
#include <stdexcept>
#include <stdint.h>
#include <vector>

/* ====== DEFINITIONS ====== */

/* ====== CLASS DECLARATION ====== */

class RequestParser {
public:
	static const int s_maxLabelLength = 63; /**< Maximum length for labels (the parts between dots in a domain name)  */
	static const int s_maxHostNameLength = 253; /**< Maximum length for DNS hostname */

	RequestParser();

	void parseHeader(const std::string& headerString, HTTPRequest& request);
	void parseBody(const std::string& bodyString, HTTPRequest& request);
	static void clearRequest(HTTPRequest& request);
	void resetRequestStream();

private:
	std::istringstream m_requestStream;

	// RequestLine Parsing
	void parseRequestLine(HTTPRequest& request);
	static std::string parseMethod(const std::string& requestLine, HTTPRequest& request);
	static std::string parseUri(const std::string& requestLine, HTTPRequest& request);
	static void parseUriQuery(const std::string& requestLine, int& index, HTTPRequest& request);
	static void parseUriFragment(const std::string& requestLine, int& index, HTTPRequest& request);
	static std::string parseVersion(const std::string& requestLine, HTTPRequest& request);
	static std::string decodePercentEncoding(const std::string& encoded, HTTPRequest& request);

	// Header Parsing
	void parseHeaders(HTTPRequest& request);

	// Body Parsing
	void parseChunkedBody(HTTPRequest& request);
	void parseNonChunkedBody(HTTPRequest& request);

	// Checks
	static void validateHeaderName(const std::string& headerName, HTTPRequest& request);
	static void validateContentLength(const std::string& headerName, std::string& headerValue, HTTPRequest& request);
	static void validateHostHeader(HTTPRequest& request);
	static void validateNoMultipleHostHeaders(const std::string& headerName, HTTPRequest& request);
	static void validateTransferEncoding(HTTPRequest& request);
	static void validateMethodWithBody(HTTPRequest& request);

	// Helper functions
	static std::string checkForSpace(const std::string& str, HTTPRequest& request);
	static void checkForCRLF(const std::string& str, HTTPRequest& request);
	static bool isNotValidURIChar(uint8_t chr);
	static bool isValidHeaderFieldNameChar(uint8_t chr);
	static size_t convertHex(const std::string& chunkSize);
	static bool isMethodAllowedToHaveBody(HTTPRequest& request);
	static bool isValidHostnameChar(char character, bool& hasAlpha);
	static bool isValidLabel(const std::string& label, bool& hasAlpha);
	static bool isValidHostname(const std::string& hostname);
<<<<<<< HEAD
	static std::string removeDotSegments(const std::string& path, HTTPRequest& request);
=======
>>>>>>> 8fbde3f0
};
<|MERGE_RESOLUTION|>--- conflicted
+++ resolved
@@ -72,8 +72,5 @@
 	static bool isValidHostnameChar(char character, bool& hasAlpha);
 	static bool isValidLabel(const std::string& label, bool& hasAlpha);
 	static bool isValidHostname(const std::string& hostname);
-<<<<<<< HEAD
 	static std::string removeDotSegments(const std::string& path, HTTPRequest& request);
-=======
->>>>>>> 8fbde3f0
 };

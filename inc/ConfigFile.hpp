--- conflicted
+++ resolved
@@ -24,19 +24,11 @@
 	std::vector<std::string> indices;
 	std::string cgiExt;
 	std::string cgiPath;
-<<<<<<< HEAD
-	bool isAutoindex;
-	size_t maxBodySize;
-	std::map<statusCode, std::string> errorPage;
-	bool allowMethods[MethodCount];
-	std::map<statusCode, std::string> returns;
-=======
 	bool hasAutoindex;
 	unsigned long maxBodySize;
 	std::map<statusCode, std::string> errorPage;
 	bool allowedMethods[MethodCount];
 	std::pair<statusCode, std::string> returns;
->>>>>>> 02a0305a
 };
 
 struct ConfigServer {

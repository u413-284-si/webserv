--- conflicted
+++ resolved
@@ -6,6 +6,7 @@
 #include <iostream>
 #include <map>
 #include <vector>
+#include "ConfigFile.hpp"
 
 /* ====== DEFINITIONS ====== */
 
@@ -41,17 +42,12 @@
 };
 
 struct ConfigFile {
-<<<<<<< HEAD
     std::ifstream stream;
     std::string currentLine;
 	size_t serverIndex;
     std::vector<ConfigServer> servers;
 };
-=======
-    std::vector<ServerConfig> serverConfigs;
-};
 
 std::ostream& operator<<(std::ostream& ostream, const Location& location);
-std::ostream& operator<<(std::ostream& ostream, const ServerConfig& serverConfig);
-std::ostream& operator<<(std::ostream& ostream, const ConfigFile& configFile);
->>>>>>> 29cb5342
+std::ostream& operator<<(std::ostream& ostream, const ConfigServer& configServer);
+std::ostream& operator<<(std::ostream& ostream, const ConfigFile& configFile);
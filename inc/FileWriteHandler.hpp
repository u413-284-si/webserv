--- conflicted
+++ resolved
@@ -16,13 +16,8 @@
 class FileWriteHandler {
 
 public:
-<<<<<<< HEAD
 	explicit FileWriteHandler(const FileSystemOps& fileSystemOps);
-	std::string execute(const std::string& path, const std::string& content);
-=======
-	explicit FileWriteHandler(const FileSystemPolicy& fileSystemPolicy);
 	std::string execute(const std::string& path, const std::string& content, statusCode& httpStatus);
->>>>>>> 4aa34528
 
 private:
 	const FileSystemOps& m_fileSystemOps;

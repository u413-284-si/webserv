#pragma once

#include <cerrno>
#include <cstdio>
#include <cstring>
#include <dirent.h>
#include <fstream>
#include <iostream>
#include <stdexcept>
#include <string>
#include <sys/stat.h>
#include <sys/types.h>

#include "Log.hpp"
#include "utilities.hpp"

/**
 * @brief Class for C functions on the file system.
 *
 * This class is a wrapper for C functions on the file system.
 * It is used to make the code more testable.
 */
class FileSystemPolicy {

public:
	FileSystemPolicy();
	virtual ~FileSystemPolicy();

	enum fileType { FileNotFound = 0, FileDirectory = 1, FileRegular = 2, FileOther = 3 };

	// custom exceptions
	struct FileNotFoundException : public std::runtime_error {
		explicit FileNotFoundException(const std::string& msg);
	};
	struct NoPermissionException : public std::runtime_error {
		explicit NoPermissionException(const std::string& msg);
	};

	virtual fileType checkFileType(const std::string& path) const;
	virtual bool isDirectory(const std::string& path) const;
	virtual bool isExistingFile(const std::string& path) const;
	virtual std::string getFileContents(const char* filename) const;
	virtual DIR* openDirectory(const std::string& path) const;
	virtual struct dirent* readDirectory(DIR* dir) const;
	virtual int closeDirectory(DIR* dir) const;
	virtual struct stat getFileStat(const std::string& path) const;
	virtual void writeToFile(const std::string& path, const std::string& content) const;
	virtual std::string getLastModifiedTime(const struct stat& fileStat) const;
	virtual long getFileSize(const struct stat& fileStat) const;
<<<<<<< HEAD
	virtual void deleteFile(const std::string& path) const;
=======

private:
	FileSystemPolicy(const FileSystemPolicy& ref);
	FileSystemPolicy& operator=(const FileSystemPolicy& ref);
>>>>>>> 6f2dc197
};<|MERGE_RESOLUTION|>--- conflicted
+++ resolved
@@ -47,12 +47,9 @@
 	virtual void writeToFile(const std::string& path, const std::string& content) const;
 	virtual std::string getLastModifiedTime(const struct stat& fileStat) const;
 	virtual long getFileSize(const struct stat& fileStat) const;
-<<<<<<< HEAD
 	virtual void deleteFile(const std::string& path) const;
-=======
 
 private:
 	FileSystemPolicy(const FileSystemPolicy& ref);
 	FileSystemPolicy& operator=(const FileSystemPolicy& ref);
->>>>>>> 6f2dc197
 };
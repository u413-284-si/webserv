--- conflicted
+++ resolved
@@ -19,6 +19,8 @@
 struct HTTPRequest {
 	HTTPRequest();
 
+	HTTPRequest();
+
 	Method method;
 	URI uri;
 	std::string version;
@@ -30,10 +32,7 @@
 	bool isChunked;
 	std::string targetResource;
 	bool hasAutoindex;
-<<<<<<< HEAD
 	bool isCGI;
-=======
->>>>>>> 3441a24e
 };
 
 std::ostream& operator<<(std::ostream& ostream, const HTTPRequest& httpRequest);

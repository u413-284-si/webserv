--- conflicted
+++ resolved
@@ -45,13 +45,9 @@
 	std::vector<std::string> m_validServerDirectives;
 	size_t m_locationIndex;
 	std::vector<std::string> m_validLocationDirectives;
-<<<<<<< HEAD
-	static const char* const s_whitespace;
-=======
 	bool m_isDefaultLocationDefined;
 	static const char* const s_whitespace;
 	static const char* const s_number;
->>>>>>> 14bed466
 
 	// Checker functions
 	bool isBracketOpen(void);

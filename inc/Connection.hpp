#pragma once

<<<<<<< HEAD
#include "ConfigFile.hpp"
#include "HTTPRequest.hpp"
#include "Socket.hpp"

=======
>>>>>>> 3441a24e
#include <cstddef>
#include <cstdio>
#include <ctime>
#include <fcntl.h>
#include <sched.h>
#include <string>
#include <unistd.h>

#include "ConfigFile.hpp"
#include "HTTPRequest.hpp"
#include "Socket.hpp"

/**
 * @brief Represents a connection between a server and a client.
 */
struct Connection {
public:
<<<<<<< HEAD
	Connection(const Socket& server, const Socket& client, int clientFd, const std::vector<ConfigServer>& serverConfigs);

	enum ConnectionStatus {
		ReceiveHeader,
		ReceiveBody,
		SendToCGI,
		ReceiveFromCGI,
		BuildResponse,
		SendResponse,
		Timeout,
		Closed
	};
=======
	Connection(const Socket& server, const Socket& client, const std::vector<ConfigServer>& serverConfigs);

	enum ConnectionStatus {
		Idle, /**< Connection is connected, but no action is taken yet */
		ReceiveHeader, /**< Client wants to send request header */
		ReceiveBody, /**< Client wants to send request body */
		BuildResponse, /**< Full request received, Server can build response */
		SendResponse, /**< Server sends response */
		Timeout, /**< Timeout was reached after nothing happened in connection */
		Closed /**< Connection resources can be released */
		};
>>>>>>> 3441a24e

	Socket m_serverSocket; /**< Server socket associated with connection */
	Socket m_clientSocket; /**< Client socket associated with connection */
	int m_clientFd; /**< File descriptor of the client socket */
	time_t m_timeSinceLastEvent; /**< Time elapsed since last action on this connection */
	ConnectionStatus m_status; /**< Current status of the connection */
	std::string m_buffer; /**< Bytes received from client */
	ssize_t m_bytesReceived; /**< Number of bytes received from client */
	HTTPRequest m_request; /**< Request of the client */
	std::vector<ConfigServer>::const_iterator serverConfig; /**< Server configuration associated with connection */
	std::vector<Location>::const_iterator location; /**< Location configuration associated with connection */
<<<<<<< HEAD
	int m_pipeToCGIWriteEnd; /**< Write end of the pipe to the CGI process */
	int m_pipeFromCGIReadEnd; /**< Read end of the pipe to the CGI process */
	pid_t m_cgiPid; /**< Process ID of the CGI process */
=======
>>>>>>> 3441a24e
};

bool clearConnection(Connection& connection, const std::vector<ConfigServer>& serverConfigs);

bool hasValidServerConfig(Connection& connection, const std::vector<ConfigServer>& serverConfigs);
bool hasValidServerConfig(
	Connection& connection, const std::vector<ConfigServer>& serverConfigs, const std::string& host);

std::ostream& operator<<(std::ostream& ostream, const Connection& connection);
std::ostream& operator<<(std::ostream& ostream, Connection::ConnectionStatus status);<|MERGE_RESOLUTION|>--- conflicted
+++ resolved
@@ -1,12 +1,9 @@
 #pragma once
 
-<<<<<<< HEAD
 #include "ConfigFile.hpp"
 #include "HTTPRequest.hpp"
 #include "Socket.hpp"
 
-=======
->>>>>>> 3441a24e
 #include <cstddef>
 #include <cstdio>
 #include <ctime>
@@ -24,7 +21,6 @@
  */
 struct Connection {
 public:
-<<<<<<< HEAD
 	Connection(const Socket& server, const Socket& client, int clientFd, const std::vector<ConfigServer>& serverConfigs);
 
 	enum ConnectionStatus {
@@ -37,19 +33,6 @@
 		Timeout,
 		Closed
 	};
-=======
-	Connection(const Socket& server, const Socket& client, const std::vector<ConfigServer>& serverConfigs);
-
-	enum ConnectionStatus {
-		Idle, /**< Connection is connected, but no action is taken yet */
-		ReceiveHeader, /**< Client wants to send request header */
-		ReceiveBody, /**< Client wants to send request body */
-		BuildResponse, /**< Full request received, Server can build response */
-		SendResponse, /**< Server sends response */
-		Timeout, /**< Timeout was reached after nothing happened in connection */
-		Closed /**< Connection resources can be released */
-		};
->>>>>>> 3441a24e
 
 	Socket m_serverSocket; /**< Server socket associated with connection */
 	Socket m_clientSocket; /**< Client socket associated with connection */
@@ -61,12 +44,9 @@
 	HTTPRequest m_request; /**< Request of the client */
 	std::vector<ConfigServer>::const_iterator serverConfig; /**< Server configuration associated with connection */
 	std::vector<Location>::const_iterator location; /**< Location configuration associated with connection */
-<<<<<<< HEAD
 	int m_pipeToCGIWriteEnd; /**< Write end of the pipe to the CGI process */
 	int m_pipeFromCGIReadEnd; /**< Read end of the pipe to the CGI process */
 	pid_t m_cgiPid; /**< Process ID of the CGI process */
-=======
->>>>>>> 3441a24e
 };
 
 bool clearConnection(Connection& connection, const std::vector<ConfigServer>& serverConfigs);

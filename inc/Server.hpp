--- conflicted
+++ resolved
@@ -107,13 +107,9 @@
 
 	// Dispatch to RequestParser
 	void parseHeader(const std::string& requestString, HTTPRequest& request);
-<<<<<<< HEAD
-	void parseBody(const std::string& bodyString, HTTPRequest& request);
-=======
 	static void parseChunkedBody(std::string& bodyBuffer, HTTPRequest& request);
 	void decodeMultipartFormdata(HTTPRequest& request);
 	void resetRequestStream();
->>>>>>> 07a2c85c
 
 	// Dispatch to ResponseBuilder
 	void buildResponse(Connection& connection);

--- conflicted
+++ resolved
@@ -69,10 +69,6 @@
 	bool modifyEvent(int modfd, uint32_t eventMask) const;
 	void removeEvent(int delfd) const;
 
-<<<<<<< HEAD
-	void acceptConnection() const;
-	void handleConnections(int clientSock, RequestParser& parser);
-=======
 	// Dispatch to SocketPolicy
 	struct addrinfo* resolveListeningAddresses(const std::string& host, const std::string& port) const;
 	int createListeningSocket(const struct addrinfo& addrinfo, int backlog) const;
@@ -100,7 +96,6 @@
 	RequestParser m_requestParser; /**< Handles parsing of request */
 	FileSystemPolicy m_fileSystemPolicy; /**< Handles functions for file system manipulation */
 	ResponseBuilder m_responseBuilder; /**< Handles building of response */
->>>>>>> 3383529b
 
 	Server(const Server& ref);
 	Server& operator=(const Server& ref);

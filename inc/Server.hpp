--- conflicted
+++ resolved
@@ -102,10 +102,7 @@
 	// Dispatch to ProcessOps
 	ssize_t readProcess(int fileDescriptor, char* buffer, size_t size) const;
 	ssize_t writeProcess(int fileDescriptor, const char* buffer, size_t size) const;
-<<<<<<< HEAD
 	pid_t waitForProcess(pid_t pid, int* wstatus, int options) const;
-=======
->>>>>>> 1797cd43
 
 	// Dispatch to RequestParser
 	void parseHeader(const std::string& requestString, HTTPRequest& request);
@@ -121,28 +118,15 @@
 private:
 	const ConfigFile& m_configFile; /**< Global config file */
 	EpollWrapper& m_epollWrapper; /**< Wrapper for epoll instance */
-<<<<<<< HEAD
 	const FileSystemOps& m_fileSystemOps; /**< Handles functions for file system manipulation */
 	const SocketOps& m_socketOps; /**< Wrapper for socket-related functions */
 	const ProcessOps& m_processOps; /**< Wrapper for process-related functions */
-
-=======
-	const SocketPolicy& m_socketPolicy; /**< Policy class for socket related functions */
-	const ProcessOps& m_processOps; /**< Wrapper for process-related functions */
->>>>>>> 1797cd43
 	int m_backlog; /**< Backlog for listening sockets */
 	time_t m_clientTimeout; /**< Timeout for a Connection in seconds */
 	std::map<int, Socket> m_virtualServers; /**< Listening sockets of virtual servers */
 	std::map<int, Connection> m_connections; /**< Current active Connections */
 	std::map<int, Connection*> m_cgiConnections; /**< Connections that are currently handling CGI */
-<<<<<<< HEAD
-	std::vector<char> m_clientHeaderBuffer; /**< Buffer for reading request header */
-	std::vector<char> m_clientBodyBuffer; /**< Buffer for reading request body */
-	std::vector<char> m_cgiBodyBuffer; /**< Buffer for reading CGI response body */
-
-=======
 	std::vector<char> m_buffer; /**< Buffer for reading various data, such as headers or bodies */
->>>>>>> 1797cd43
 	RequestParser m_requestParser; /**< Handles parsing of request */
 	ResponseBuilder m_responseBuilder; /**< Handles building of response */
 	TargetResourceHandler m_targetResourceHandler; /**< Handles target resource of request */

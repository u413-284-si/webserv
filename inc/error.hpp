--- conflicted
+++ resolved
@@ -15,14 +15,10 @@
 #define ERR_INVALID_VERSION_DELIM "Invalid HTTP request: invalid version delimiter"
 #define ERR_INVALID_VERSION_MINOR "Invalid HTTP request: invalid version minor"
 #define ERR_NONSUPPORTED_VERSION "Invalid HTTP request: version not supported"
-<<<<<<< HEAD
-#define ERR_DIRECTORY_TRAVERSAL "Invalid HTTP request: request traverses outside of root"
-=======
 #define ERR_PERCENT_NONSUPPORTED_NUL "Invalid HTTP request: %00 (NUL) is not supported."
 #define ERR_PERCENT_INCOMPLETE "Invalid HTTP request: Incomplete percent encoding at end of string."
 #define ERR_PERCENT_INVALID_HEX "Invalid HTTP request: Percent encoding triplet consists of non hex values"
-
->>>>>>> 8fbde3f0
+#define ERR_DIRECTORY_TRAVERSAL "Invalid HTTP request: request traverses outside of root"
 
 // HTTP REQUEST HEADER ERRORS
 #define ERR_HEADER_COLON_WHITESPACE "Invalid HTTP request: Whitespace between header field-name and colon detected"

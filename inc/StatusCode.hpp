#pragma once

#include <iostream>

enum statusCode {
	StatusOK = 200,
	StatusMovedPermanently = 301,
	StatusBadRequest = 400,
	StatusForbidden = 403,
	StatusNotFound = 404,
	StatusMethodNotAllowed = 405,
<<<<<<< HEAD
	StatusRequestTooLarge = 413,
=======
	StatusRequestTimeout = 408,
	StatusRequestHeaderFieldsTooLarge = 431,
>>>>>>> 3383529b
	StatusInternalServerError = 500,
	StatusMethodNotImplemented = 501,
	StatusNonSupportedVersion = 505
};

std::ostream& operator<<(std::ostream& ostream, statusCode statusCode);<|MERGE_RESOLUTION|>--- conflicted
+++ resolved
@@ -9,12 +9,8 @@
 	StatusForbidden = 403,
 	StatusNotFound = 404,
 	StatusMethodNotAllowed = 405,
-<<<<<<< HEAD
-	StatusRequestTooLarge = 413,
-=======
 	StatusRequestTimeout = 408,
 	StatusRequestHeaderFieldsTooLarge = 431,
->>>>>>> 3383529b
 	StatusInternalServerError = 500,
 	StatusMethodNotImplemented = 501,
 	StatusNonSupportedVersion = 505

#pragma once

/* ====== LIBRARIES ====== */

#include "Method.hpp"
#include "StatusCode.hpp"
#include "constants.hpp"
#include <algorithm>
#include <cassert>
#include <ctime>
#include <iostream>
#include <sstream>
#include <unistd.h>
#include <vector>

/* ====== DECLARATIONS ====== */

namespace webutils {

const int timeStringBuffer = 80;

std::string trimLeadingWhitespaces(const std::string& str);
void trimTrailingWhiteSpaces(std::string& str);
std::vector<std::string> split(const std::string& str, const std::string& delimiter);

std::string getFileExtension(const std::string& path);
std::string getGMTString(time_t now, const std::string& format);
std::string getLocaltimeString(time_t now, const std::string& format);

std::string methodToString(Method method);

void closeFd(int& fileDescriptor);

bool isIpAddressValid(const std::string& ipAddress);
bool isPortValid(const std::string& port);

void lowercase(std::string& str);
<<<<<<< HEAD
std::string capitalizeWords(const std::string& input);
=======
std::string replaceAlias(const std::string& input, const std::string& alias, const std::string& replacement);
>>>>>>> 2167e1f5

/**
 * @brief Convert a type to a string
 *
 * @tparam Type The type to convert
 * @param type The type to convert
 * @return std::string The string representation of the type
 * @todo Delete if not needed anymore
 */
template <typename Type> std::string toString(const Type& type)
{
	std::stringstream stream;
	stream << type;
	return stream.str();
}

} // webutils<|MERGE_RESOLUTION|>--- conflicted
+++ resolved
@@ -35,11 +35,8 @@
 bool isPortValid(const std::string& port);
 
 void lowercase(std::string& str);
-<<<<<<< HEAD
 std::string capitalizeWords(const std::string& input);
-=======
 std::string replaceAlias(const std::string& input, const std::string& alias, const std::string& replacement);
->>>>>>> 2167e1f5
 
 /**
  * @brief Convert a type to a string

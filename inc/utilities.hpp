--- conflicted
+++ resolved
@@ -30,16 +30,14 @@
 std::string statusCodeToReasonPhrase(statusCode status);
 std::string getDefaultErrorPage(statusCode status);
 
-<<<<<<< HEAD
 std::string methodToString(Method method);
 
 void closeFd(int& fileDescriptor);
-=======
+
 bool isIpAddressValid(const std::string& ipAddress);
 bool isPortValid(const std::string& port);
 
 void lowercase(std::string& str);
->>>>>>> 9432f529
 
 /**
  * @brief Convert a type to a string

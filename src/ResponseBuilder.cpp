--- conflicted
+++ resolved
@@ -78,13 +78,6 @@
  */
 void ResponseBuilder::appendResponseHeader(const HTTPRequest& request)
 {
-<<<<<<< HEAD
-	// Content-Length
-	m_responseHeader << "Content-Length: " << m_responseBody.length() << "\r\n";
-	// Content-Type
-	if (!m_responseBody.empty())
-		m_responseHeader << "Content-Type: " << getMIMEType(webutils::getFileExtension(request.targetResource)) << "\r\n";
-=======
 	if (!checkForExistingHeader("status"))
 		m_responseHeaderStream << "HTTP/1.1 " << request.httpStatus << ' '
 							   << statusCodeToReasonPhrase(request.httpStatus) << "\r\n";
@@ -94,12 +87,11 @@
 		if (!checkForExistingHeader("content-type"))
 			m_responseHeaderStream << "Content-Type: "
 								   << getMIMEType(webutils::getFileExtension(request.targetResource)) << "\r\n";
-		// Content-Length
-		if (!checkForExistingHeader("content-length"))
-			m_responseHeaderStream << "Content-Length: " << m_responseBody.length() << "\r\n";
 	}
+	// Content-Length
+	if (!checkForExistingHeader("content-length"))
+		m_responseHeaderStream << "Content-Length: " << m_responseBody.length() << "\r\n";
 
->>>>>>> 20a03ec4
 	// Server
 	if (!checkForExistingHeader("server"))
 		m_responseHeaderStream << "Server: TriHard\r\n";

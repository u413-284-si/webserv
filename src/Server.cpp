#include "Server.hpp"
<<<<<<< HEAD
#include "ProcessOps.hpp"
#include "StatusCode.hpp"
=======
>>>>>>> e9bd3438

/* ====== CONSTRUCTOR/DESTRUCTOR ====== */

/**
 * @brief Constructor for the Server class.

 * The Server constructor initializes a Server object with the provided configuration file, EpollWrapper, and
 * SocketPoolicy, along with other member variables.
 * The passed EpollWrapper is saved as a non-const ref as it needs to be modifiable.
 * The passed SocketPolicy is saved as a const ref.
 *
 * @param configFile The `configFile` parameter is an object of type `ConfigFile` that is passed to the
 * `Server` constructor. It is used to configure the server with settings such especially the number and
 * configuration of virtual servers.
 * @param epollWrapper A ready to use epoll instance. Can be mocked for testing.
 * @param socketPolicy Policy class for functions related to mocking. Can be mocked for testing.

 * @todo Several variables are init to static ones, could be passed as parameters or set in config file.
 */
Server::Server(const ConfigFile& configFile, EpollWrapper& epollWrapper, const SocketPolicy& socketPolicy)
	: m_configFile(configFile)
	, m_epollWrapper(epollWrapper)
	, m_socketPolicy(socketPolicy)
	, m_backlog(s_backlog)
	, m_clientTimeout(s_clientTimeout)
	, m_responseBuilder(m_fileSystemPolicy)
	, m_targetResourceHandler(m_fileSystemPolicy)
{
}

/**
 * @brief Destructor for the Server class.
 *
 * This destructor cleans up resources associated with the server instance by
 * closing all open virtual server sockets, all open connections and the epoll instance.
 *
 * 1. Closes all virtual server sockets to release the bound port and stop accepting
 * new connections.
 * 2. Closes all open connections to release associated resources.
 * @todo Is it possible to send a last message to all connected clients to notify server shutdown?
 */
Server::~Server()
{
	for (std::map<int, Socket>::iterator iter = m_virtualServers.begin(); iter != m_virtualServers.end(); ++iter) {
		m_epollWrapper.removeEvent(iter->first);
		close(iter->first);
	}

	for (std::map<int, Connection>::iterator iter = m_connections.begin(); iter != m_connections.end(); ++iter) {
		m_epollWrapper.removeEvent(iter->first);
		close(iter->first);
	}
}

/* ====== GETTERS ====== */

/**
 * @brief Getter for virtual servers.
 *
 * @return std::map<int, Socket>& Map of virtual servers.
 */
std::map<int, Socket>& Server::getVirtualServers() { return m_virtualServers; }

/**
 * @brief Const Getter for virtual servers.
 *
 * @return const std::map<int, Socket>& Map of virtual servers.
 */
const std::map<int, Socket>& Server::getVirtualServers() const { return m_virtualServers; }

/**
 * @brief Getter for connections.
 *
 * @return std::map<int, Connection>& Map of connections.
 */
std::map<int, Connection>& Server::getConnections() { return m_connections; }

/**
 * @brief Getter for cgiConnections.
 *
 * @return std::map<int, Connection&>& Map of cgiConnections.
 */
std::map<int, Connection&>& Server::getCGIConnections() { return m_cgiConnections; }

/**
 * @brief Const Getter for connections.
 *
 * @return const std::map<int, Connection>& Map of connections.
 */
const std::map<int, Connection>& Server::getConnections() const { return m_connections; }

/**
 * @brief Const Getter for server configs.
 *
 * Returns the vector of server configs from the configuration file.
 *
 * @return const std::vector<ServerConfig>& Vector of server configs.
 */
const std::vector<ConfigServer>& Server::getServerConfigs() const { return m_configFile.servers; }

/**
 * @brief Const Getter for client timeout.
 *
 * @return time_t Client timeout in seconds.
 */
time_t Server::getClientTimeout() const { return m_clientTimeout; }

/**
 * @brief Getter for client header buffer.
 *
 * @return std::vector<char>& Client header buffer.
 */
std::vector<char>& Server::getClientHeaderBuffer()
{
	return m_clientHeaderBuffer;
}

/**
 * @brief Getter for client body buffer.
 *
 * @return std::vector<char>& Client body buffer.
 */
std::vector<char>& Server::getClientBodyBuffer()
{
	return m_clientBodyBuffer;
}

/* ====== SETTERS ====== */

/**
 * @brief Register a virtual server.
 *
 * Registers a server fd with addEvent().
 * If it fails to add the event, it logs an error and closes the server socket.
 * If the server is successfully registered, adds the server to map m_virtualServers.
 * The []-operator creates a new entry in the map if the key does not exist or overwrites an existing one.
 *
 * @param serverSock The socket of the virtual server to register.
 *
 * @return true if the virtual server was successfully registered, false otherwise.
 */
bool Server::registerVirtualServer(int serverFd, const Socket& serverSock)
{
	if (!m_epollWrapper.addEvent(serverFd, EPOLLIN | EPOLLET)) {
		close(serverFd);
		LOG_ERROR << "Failed to add event for " << serverSock;
		return false;
	}

	m_virtualServers[serverFd] = serverSock;

	LOG_INFO << "New virtual server: " << serverSock;
	return true;
}

/**
 * @brief Register a connection.
 *
 * Registers a client fd with addEvent().
 * If it fails to add the event, it logs an error and closes the client socket.
 * If the client fd is successfully registered, creates a new struct Connection with serverSock and clientSock.
 * Then adds the Connection to map m_connections via std::map::insert().
 * If it couldn't insert the connection, it logs an error and closes the client socket.
 *
 * @param serverSock The socket of the server that the connection is associated with.
 * @param clientFd The file descriptor of the client connection to register.
 * @param clientSock The socket of the client connection to register.
 * @return true if the connection was successfully registered, false otherwise.
 */
bool Server::registerConnection(const Socket& serverSock, int clientFd, const Socket& clientSock)
{
	if (!m_epollWrapper.addEvent(clientFd, EPOLLIN)) {
		close(clientFd);
		LOG_ERROR << "Failed to add event for " << clientSock;
		return false;
	}

	Connection newConnection(serverSock, clientSock, clientFd, m_configFile.servers);
	if (newConnection.m_status == Connection::Closed) {
		close(clientFd);
		LOG_ERROR << "Failed to set active server for " << clientSock;
		return false;
	}

	std::pair<std::map<int, Connection>::iterator, bool> ret
		= m_connections.insert(std::pair<int, Connection>(clientFd, newConnection));
	if (!ret.second) {
		close(clientFd);
		LOG_ERROR << "Failed to add connection for " << clientSock << ": it already exists";
		return false;
	}

	LOG_INFO << "New Connection: " << clientSock << " for server: " << serverSock;
	return true;
}

/**
 * @brief Register a CGI file descriptor.
 *
 * Registers a pipe fd with addEvent().
 * If it fails to add the event, it logs an error and closes the pipe.
 * If the fd is successfully registered, adds it togther with the belonging
 * connection to map m_connections.
 *
 * @param pipeFd The file descriptor of the pipe to register.
 * @param eventMask The event mask to register the pipe with.
 * @param connection The connection to register the pipe for.
 *
 * @return true if the CGI file descriptor was successfully registered, false otherwise.
 */
bool Server::registerCGIFileDescriptor(int pipeFd, uint32_t eventMask, Connection& connection)
{
	if (!m_epollWrapper.addEvent(pipeFd, eventMask)) {
		close(pipeFd);
		LOG_ERROR << "Failed to add event for " << pipeFd;
		return false;
	}

	std::pair<std::map<int, Connection&>::iterator, bool> ret
		= m_cgiConnections.insert(std::pair<int, Connection&>(pipeFd, connection));
	if (!ret.second) {
		close(pipeFd);
		LOG_ERROR << "Failed to add connection for " << pipeFd << ": it already exists";
		return false;
	}

	LOG_DEBUG << "New CGI File Descriptor: " << pipeFd << " registered for " << connection.m_clientSocket;
	return true;
}

/**
 * @brief Removes a CGI file descriptor from the server.
 *
 * This function removes a CGI file descriptor from the server by performing the following steps:
 * 1. Removes the event associated with the file descriptor in the epoll instance.
 * 2. Erases the file descriptor from the CGI connections map.
 * 3. Closes the file descriptor.
 * 4. Sets the file descriptor to -1 to indicate it is no longer valid.
 *
 * @param server Reference to the Server object.
 * @param delfd Reference to the file descriptor to be removed.
 */
void Server::removeCGIFileDescriptor(Server& server, int& delfd)
{
	server.removeEvent(delfd);
	server.getCGIConnections().erase(delfd);
	close(delfd);
	delfd = -1;
}

/**
 * @brief Setter for client timeout.
 *
 * @param clientTimeout The client timeout in seconds.
 */
void Server::setClientTimeout(time_t clientTimeout) { m_clientTimeout = clientTimeout; }

/* ====== DISPATCH TO EPOLLWRAPPER ====== */

/**
 * @brief Wrapper function to EpollWrapper::waitForEvents.
 *
 * @return int The number of events that were processed.
 * @throws std::runtime_error if an error occurs during the epoll_wait call.
 */
int Server::waitForEvents() { return m_epollWrapper.waitForEvents(); }

/**
 * @brief Wrapper function to EpollWrapper::eventsBegin.
 *
 * @return std::vector<struct epoll_event>::const_iterator An iterator to the beginning of the events vector.
 */
std::vector<struct epoll_event>::const_iterator Server::eventsBegin() const { return m_epollWrapper.eventsBegin(); }

/**
 * @brief Wrapper function to EpollWrapper::addEvent.
 *
 * @param newfd The file descriptor of the new event.
 * @param eventMask The eventmask of the new event to add.
 * @return true if the event was successfully added, false otherwise.
 */
bool Server::addEvent(int newfd, uint32_t eventMask) const { return m_epollWrapper.addEvent(newfd, eventMask); }

/**
 * @brief Wrapper function to EpollWrapper::modifyEvent.
 *
 * @param modfd The file descriptor of the event to modify.
 * @param eventMask The eventmask of the modified event.
 * @return true if the event was successfully modified, false otherwise.
 */
bool Server::modifyEvent(int modfd, uint32_t eventMask) const { return m_epollWrapper.modifyEvent(modfd, eventMask); }

/**
 * @brief Wrapper function to EpollWrapper::removeEvent.
 *
 * @param delfd The file descriptor of the event to remove.
 */
void Server::removeEvent(int delfd) const { m_epollWrapper.removeEvent(delfd); }

/* ====== DISPATCH TO SOCKETPOLICY ====== */

/**
 * @brief Wrapper function to SocketPolicy::resolveListeningAddresses.
 *
 * @param host The host address.
 * @param port The port number.
 * @return struct addrinfo* A pointer to the address information.
 */
struct addrinfo* Server::resolveListeningAddresses(const std::string& host, const std::string& port) const
{
	return m_socketPolicy.resolveListeningAddresses(host, port);
}

/**
 * @brief Wrapper function to SocketPolicy::createListeningSocket.
 *
 * @param addrinfo The address information.
 * @param backlog The maximum length to which the queue of pending connections may grow.
 * @return int The file descriptor of the listening socket.
 */
int Server::createListeningSocket(const struct addrinfo* addrinfo, int backlog) const
{
	assert(addrinfo != NULL);

	return m_socketPolicy.createListeningSocket(addrinfo, backlog);
}

/**
 * @brief Wrapper function to SocketPolicy::retrieveSocketInfo.
 *
 * @param sockaddr The socket address.
 * @return Socket The socket information.
 */
Socket Server::retrieveSocketInfo(struct sockaddr* sockaddr) const
{
	assert(sockaddr != NULL);

	return m_socketPolicy.retrieveSocketInfo(sockaddr);
}

/**
 * @brief Wrapper function to SocketPolicy::retrieveBoundSocketInfo.
 *
 * @param sockfd The socket fd which is bound to a socket.
 * @return Socket The socket information of the bound socket.
 */
Socket Server::retrieveBoundSocketInfo(int sockfd) const { return m_socketPolicy.retrieveBoundSocketInfo(sockfd); }

/**
 * @brief Wrapper function to SocketPolicy::acceptSingleConnection().
 *
 * @param sockfd The file descriptor of the socket.
 * @param addr The socket address.
 * @param addrlen The length of the socket address.
 * @return int The file descriptor of the accepted socket.
 */
int Server::acceptSingleConnection(int sockfd, struct sockaddr* addr, socklen_t* addrlen) const
{
	assert(addr != NULL);
	assert(addrlen != NULL);

	return m_socketPolicy.acceptSingleConnection(sockfd, addr, addrlen);
}

/**
 * @brief Wrapper function to SocketPolicy::readFromSocket.
 *
 * @param sockfd The file descriptor of the socket.
 * @param buffer The buffer to read into.
 * @param size The size of the buffer.
 * @param flags The flags for the read operation.
 * @return ssize_t The number of bytes read.
 */
ssize_t Server::readFromSocket(int sockfd, char* buffer, size_t size, int flags) const
{
	assert(buffer != NULL);

	return m_socketPolicy.readFromSocket(sockfd, buffer, size, flags);
}

/**
 * @brief Wrapper function to SocketPolicy::writeToSocket.
 *
 * @param sockfd The file descriptor of the socket.
 * @param buffer The buffer to write from.
 * @param size The size of the buffer.
 * @param flags The flags for the write operation.
 * @return ssize_t The number of bytes written.
 */
ssize_t Server::writeToSocket(int sockfd, const char* buffer, size_t size, int flags) const
{
	assert(buffer != NULL);

	return m_socketPolicy.writeToSocket(sockfd, buffer, size, flags);
}

/* ====== DISPATCH TO REQUESTPARSER ====== */

/**
 * @brief Wrapper function to RequestParser::parseHeader.
 *
 * @param requestString The request string to parse.
 * @param request The HTTPRequest object to store the parsed request.
 */
void Server::parseHeader(const std::string& requestString, HTTPRequest& request)
{
	m_requestParser.parseHeader(requestString, request);
}

/**
 * @brief Wrapper function to RequestParser::parseBody.
 *
 * @param bodyString The body string to parse.
 * @param request The HTTPRequest object to store the parsed body.
 */
void Server::parseBody(const std::string& bodyString, HTTPRequest& request)
{
	m_requestParser.parseBody(bodyString, request);
}

/**
 * @brief Wrapper function to RequestParser::clearParser.
 */
void Server::resetRequestStream() { m_requestParser.resetRequestStream(); }

/* ====== DISPATCH TO RESPONSEBUILDER ====== */

/**
 * @brief Wrapper function to ResponseBuilder::buildResponse.
 *
 * @param request The HTTPRequest object to build the response for.
 */
void Server::buildResponse(HTTPRequest& request) { m_responseBuilder.buildResponse(request); }

/**
 * @brief Wrapper function to ResponseBuilder::getResponse.
 *
 * @return std::string The response string.
 */
std::string Server::getResponse() { return m_responseBuilder.getResponse(); }

/* ====== DISPATCH TO TARGETRESOURCEHANDLER ====== */

/**
 * @brief Wrapper function to TargetResourceHandler::execute.
 *
 * @param connection The Connection object to handle the target resource for.
 * @param request The HTTPRequest object to handle the target resource for.
 */
void Server::findTargetResource(Connection& connection, HTTPRequest& request)
{
	m_targetResourceHandler.execute(connection, request);
}

/* ====== INITIALIZATION ====== */

/**
 * @brief Initialize virtual servers.
 *
 * First initializes all wildcard servers (0.0.0.0) in the configuration file by opening a socket for them. They need to
 * be initialized first because any already initialized socket on the same port would block the wildcard server. Then
 * initializes the remaining virtual servers.
 * It checks for duplicate servers using isDuplicateServer() and skips opening the socket server if it already exists.
 *
 * @param server The server object to initialize virtual servers for.
 * @param backlog The maximum length to which the queue of pending connections for the virtual server may grow.
 * @param serverConfigs The vector of server configurations from the configuration file.
 *
 * @return true if at least one virtual server was added, false otherwise.
 */
bool initVirtualServers(Server& server, int backlog, const std::vector<ConfigServer>& serverConfigs)
{
	LOG_INFO << "Initializing virtual servers";

	LOG_DEBUG << "Check for wildcard servers";
	const std::string wildcard = "0.0.0.0";

	for (std::vector<ConfigServer>::const_iterator iter = serverConfigs.begin(); iter != serverConfigs.end(); ++iter) {
		if (iter->host == wildcard) {

			LOG_DEBUG << "Adding virtual server: " << iter->host << ":" << iter->port;

			if (isDuplicateServer(server, iter->host, iter->port))
				continue;

			if (!createVirtualServer(server, iter->host, backlog, iter->port))
				LOG_DEBUG << "Failed to add virtual server: " << iter->host << ":" << iter->port;
		}
	}

	LOG_DEBUG << "Add remaining virtual servers";

	for (std::vector<ConfigServer>::const_iterator iter = serverConfigs.begin(); iter != serverConfigs.end(); ++iter) {

		LOG_DEBUG << "Adding virtual server: " << iter->host << ":" << iter->port;

		if (isDuplicateServer(server, iter->host, iter->port))
			continue;

		if (!createVirtualServer(server, iter->host, backlog, iter->port))
			LOG_DEBUG << "Failed to add virtual server: " << iter->serverName;
	}

	if (server.getVirtualServers().empty())
		return false;

	LOG_INFO << "Finished setting up virtual servers";
	return true;
}

/**
 * @brief Check for duplicate virtual servers.
 *
 * Checks if a virtual server with the provided host and port already exists in the virtual servers map.
 * If the host is "localhost", it checks for a virtual server with the host address "127.0.0.1" or "::1".
 * If the existing server is a wildcard server (0.0.0.0) only the port needs to match.
 *
 * @param server The server object to check for duplicate virtual servers.
 * @param host The host address of the virtual server.
 * @param port The port number of the virtual server.
 *
 * @return true if a duplicate virtual server exists, false otherwise.
 */
bool isDuplicateServer(const Server& server, const std::string& host, const std::string& port)
{
	const std::string wildcard = "0.0.0.0";

	if (host == "localhost") {
		for (std::map<int, Socket>::const_iterator iter = server.getVirtualServers().begin();
			 iter != server.getVirtualServers().end(); ++iter) {
			if ((iter->second.host == wildcard || iter->second.host == "127.0.0.1" || iter->second.host == "::1")
				&& iter->second.port == port) {
				LOG_DEBUG << "Virtual server already exists: " << iter->second;
				return true;
			}
		}
	} else {
		for (std::map<int, Socket>::const_iterator iter = server.getVirtualServers().begin();
			 iter != server.getVirtualServers().end(); ++iter) {
			if ((iter->second.host == wildcard || iter->second.host == host) && iter->second.port == port) {
				LOG_DEBUG << "Virtual server already exists: " << iter->second;
				return true;
			}
		}
	}
	return false;
}

/**
 * @brief Creates a new virtual server and registers it with the server object.
 *
 * Creates a listening socket for a virtual server using the provided host, port, and backlog and adds it to the
 * virtual servers map.
 * Uses Server::resolveListeningAddresses() to get a list of address information for the provided host and port.
 * It then tries to create a listening socket for each value in the list using Server::createListeningSocket(). If
 * succesful calls Server::retrieveSocketInfo() and registers the virtual server using Server::registerVirtualServer().
 * If any step fails, it continues to the next value in the list. After the loop, the created address list is freed. If
 * no valid socket was created, it logs an error and returns false.
 *
 * @param server The server object to add the virtual server to.
 * @param host host address for the virtual server.
 * @param backlog maximum length to which the queue of pending connections for the virtual server may grow.
 * @param port port number for the virtual server.
 *
 * @return true if the virtual server was successfully added, false otherwise.
 */
bool createVirtualServer(Server& server, const std::string& host, int backlog, const std::string& port)
{
	struct addrinfo* list = server.resolveListeningAddresses(host, port);
	if (list == NULL)
		return false;

	size_t successfulSock = 0;
	size_t countTryCreateSocket = 1;
	for (struct addrinfo* curr = list; curr != NULL; curr = curr->ai_next) {
		LOG_DEBUG << countTryCreateSocket << ". try to create listening socket";

		const int newFd = server.createListeningSocket(curr, backlog);
		if (newFd == -1)
			continue;

		const Socket serverSock = server.retrieveSocketInfo(curr->ai_addr);
		if (serverSock.host.empty() && serverSock.port.empty()) {
			close(newFd);
			continue;
		}

		if (!server.registerVirtualServer(newFd, serverSock))
			continue;

		++successfulSock;
	}
	freeaddrinfo(list);

	if (successfulSock == 0) {
		LOG_ERROR << "Cannot bind to a valid socket.";
		return false;
	}

	return true;
}

/* ====== EVENT HANDLING ====== */

/**
 * @brief Runs the main event loop with a server object.
 *
 * This functions enters a continuous loop to handle incoming events == connections.
 * It waits for events with the EpollWrapper.
 * If a vector of events is returned it processes all of them via handleEvent().
 * When events are processed or the server.waitForEvents() timeout happens checks for connection timeouts with
 * checkForTimeout(). Then cleans up closed connections with cleanupClosedConnections().
 * The loop continues until a signal is received and saved in g_SignalStatus. It then logs the signal.
 * If the signal is SIGQUIT it performs a graceful shutdown with shutdownServer().
 *
 * @param server The server object to run the event loop for.
 * @throws std::runtime_error if waitForEvents() encounters an error.
 */
void runServer(Server& server)
{
	LOG_INFO << "Server started";

	while (g_signalStatus == 0) {
		const int nfds = server.waitForEvents();

		for (std::vector<struct epoll_event>::const_iterator iter = server.eventsBegin();
			 iter != server.eventsBegin() + nfds; ++iter) {
			handleEvent(server, *iter);
		}
		checkForTimeout(server);
		cleanupClosedConnections(server);
	}
	LOG_INFO << "Received signal " << signalNumToName(g_signalStatus);
	if (g_signalStatus == SIGQUIT)
		shutdownServer(server);
}

/**
 * @brief Accepts new connections or handles existing ones

 * This function acts as a general dispatcher for handling events.
 * Checks if the event file descriptor is in the virtual servers map. If it is, it calls acceptConnections().
 * If the event mask contains EPOLLERR, it logs an error and closes the virtual server.
 *
 * If the event file descriptor is in the CGI connections map, it calls handleConnection() with the associated
 * referenced connection.
 *
 * Otherwise, it calls handleConnection() with the associated connection from the connections map.
 * If the event mask contains EPOLLERR or EPOLLHUP, the event mask is set to EPOLLIN.
 * This is done to handle errors and hangups that may occur during the processing of the connection.
 * The Server could then try to recv(), which will return 0 in case of EPOLLHUP or -1 in case of EPOLLERR,
 * resulting in a connection close.
 * @sa https://stackoverflow.com/a/29206631
 *
 * A connection should exist in the connections map, therefore it is not checked if the file descriptor
 * is in the connections map.
 *
 * @param event The epoll event to handle.
 */
void handleEvent(Server& server, struct epoll_event event)
{
	uint32_t eventMask = event.events;

	std::map<int, Socket>::const_iterator iter = server.getVirtualServers().find(event.data.fd);
	std::map<int, Connection&>::iterator cgiIter = server.getCGIConnections().find(event.data.fd);
	if (iter != server.getVirtualServers().end()) {
		if ((eventMask & EPOLLERR) != 0) {
			LOG_ERROR << "Error condition happened on the associated file descriptor of " << iter->second;
			close(event.data.fd);
			return;
		}
		acceptConnections(server, iter->first, iter->second, eventMask);
	} else if (cgiIter != server.getCGIConnections().end()) {
		handleConnection(server, cgiIter->first, cgiIter->second);
	} else {
		if ((eventMask & EPOLLERR) != 0) {
			LOG_DEBUG << "epoll_wait: EPOLLERR";
			eventMask = EPOLLIN;
		} else if ((eventMask & EPOLLHUP) != 0) {
			LOG_DEBUG << "epoll_wait: EPOLLHUP";
			eventMask = EPOLLIN;
		}
		handleConnection(server, event.data.fd, server.getConnections().at(event.data.fd));
	}
}

/**
 * @brief Accept new connections
 *
 * If the event mask does not contain `EPOLLIN`, it logs an error and returns. A server socket should always receive a
 * read event.
 *
 * In a loop, calls Server::acceptSingleConnection() to accept new connections on the server socket.
 * When Server::acceptSingleConnection() is successful, information of the client socket is retrieved with
 * Server::retrieveSocketInfo(). This new client socket is then registered with Server::registerConnection().
 *
 * The while-loop allows for multiple connections to be accepted in one call of this function. It is broken when
 * accept() sets errno to EAGAIN or EWOULDBLOCK (equivalent error codes indicating that a non-blocking operation would
 * normally block), meaning that no more connections are pending. If another errno is returned logs an error and
 * continues to the next iteration of the loop. This is because the server sockets are in EPOLLET mode. If only one
 * connection would be accepted the same server fd would not be reported again.
 *
 * @param server The server object to accept connections for.
 * @param serverFd File descriptor of the server socket.
 * @param serverSock Server socket which reported an event.
 * @param eventMask Event mask of the reported event.
 */
void acceptConnections(Server& server, int serverFd, const Socket& serverSock, uint32_t eventMask)
{
	LOG_DEBUG << "Accept connections on: " << serverSock;

	if ((eventMask & EPOLLIN) == 0) {
		LOG_ERROR << "Received unknown event:" << eventMask;
		return;
	}

	const bool isWildcardServer = (serverSock.host == "0.0.0.0");

	while (true) {
		struct sockaddr_storage clientAddr = {};
		socklen_t clientLen = sizeof(clientAddr);

		// NOLINTNEXTLINE: we need to use reinterpret_cast to convert sockaddr_storage to sockaddr
		struct sockaddr* addrCast = reinterpret_cast<struct sockaddr*>(&clientAddr);

		const int clientFd = server.acceptSingleConnection(serverFd, addrCast, &clientLen);
		if (clientFd == -2)
			return; // No more pending connections
		if (clientFd == -1)
			continue; // Error accepting connection

		const Socket clientSock = server.retrieveSocketInfo(addrCast);
		if (clientSock.host.empty() && clientSock.port.empty()) {
			close(clientFd);
			continue;
		}

		const Socket boundSock = isWildcardServer ? server.retrieveBoundSocketInfo(clientFd) : serverSock;
		if (boundSock.host.empty() && boundSock.port.empty()) {
			close(clientFd);
			continue;
		}

		if (!server.registerConnection(boundSock, clientFd, clientSock))
			continue;
	}
}

/**
 * @brief Handle a client connection.
 *
 * After epoll reports an event on a client socket, this function is called to handle the connection. The event from the
 * client can either be incoming (EPOLLIN) or outgoing (EPOLLOUT).
 * This function dispatches to the correct subfunction depending on the connection state:
 * 1. Connection::Idle (in): every new connection starts in this state after it connects. Also if the connection is
 * kept alive, it is in this state. When the client wants to send a request it changes the state to
 * Connection::ReceiveHeader.
 * 2. Connection::ReceiveHeader (in): when the connection wants to send a request. connectionReceiveHeader() reads the
 * request header from the client and parses it. If the request header is complete, it changes the state to
 * Connection::ReceiveBody, Connection::ReceiveFromCGI or Connection::BuildResponse.
 * 2. Connection::ReceiveBody (in): if the request header indicates a body, connectionReceiveBody() reads the body from
 * the client. If the body is complete, it changes the state to either Connection::SendToCGI or
 * Connection::BuildResponse.
 * 3. Connection::SendToCGI (out): no action is taken to send data to the CGI process in this function.
 * 4. Connection::ReceiveFromCGI (in): no action is taken to receive data from the CGI process in this function.
 * 5. Connection::BuildResponse (out): after a complete request (header and optional body) and optionally the body
 * generated by a CGI process is received connectionBuildResponse() builds the response for the client.
 * It then changes the state to Connection::SendResponse and also calls connectionSendResponse() to try to immediatly
 * send the response to the client.
 * 6. Connection::SendResponse (out): connectionSendResponse() sends the response to the client. This dispatch happens
 * only if the response is not completely sent the first time.
 * 7. Connection::Timeout (out): if the connection has timed out, connectionHandleTimeout() sets the request status to
 * timeout. Then it calls connectionBuildResponse() to build the error message, which then gets sent with
 * connectionSendResponse().
 * 7. Connection::Closed (not reached): the connection is closed and can be cleaned. This case should not be reached.
 *
 * @param server The server object to handle the connection for.
 * @param activeFd The file descriptor being handled.
 * @param connection The connection object to handle.
 */
void handleConnection(Server& server, const int activeFd, Connection& connection)
{
	LOG_DEBUG << "Handling connection: " << connection.m_clientSocket << " on fd: " << activeFd
			  << " for server: " << connection.m_serverSocket;

	switch (connection.m_status) {
	case (Connection::Idle):
		connection.m_status = Connection::ReceiveHeader;
		connectionReceiveHeader(server, activeFd, connection);
		break;
	case (Connection::ReceiveHeader):
		connectionReceiveHeader(server, activeFd, connection);
		break;
	case (Connection::ReceiveBody):
		connectionReceiveBody(server, activeFd, connection);
		break;
	case (Connection::SendToCGI):
		connectionSendToCGI(server, activeFd, connection);
		break;
	case (Connection::ReceiveFromCGI):
		connectionReceiveFromCGI(server, activeFd, connection);
		break;
	case (Connection::BuildResponse):
		connectionBuildResponse(server, activeFd, connection);
		break;
	case (Connection::SendResponse):
		connectionSendResponse(server, activeFd, connection);
		break;
	case (Connection::Timeout):
		connectionHandleTimeout(server, activeFd, connection);
		break;
	case (Connection::Closed):
		break;
	}
}

/**
 * @brief Receive request header from a client.
 *
 * This function reads data from the client socket using Server::readFromSocket().
 * The amount of bytes to read from the socket is determined by the bytes already received from the client. It can
 * never be bigger than the buffer size.
 * - If bytes read is -1, it indicates an internal server error
 * - If bytes read is 0, it indicates that the connection has been closed by the client
 * In both cases the clientFd is closed and the connection status is set to Closed.
 * If bytes read is greater than 0, the bytes received are added to the connection buffer and the bytes received of
 * the connection are updated as well as time since the last event is updated to the current time. If the buffer
 * contains a complete request header, the function handleCompleteRequestHeader() is called. If no complete request
 * was received and the received bytes match the buffer size, sets HTTP status code to 413 Request Header Fields Too
 * Large and status to BuildResponse, since the request header was too big.
 *
 * @param server The server object which handles the connection.
 * @param activeFd The file descriptor being handled.
 * @param connection The connection object to receive the request for.
 * @todo Implement body handling.
 * @todo make clientHeaderBufferSize configurable.
 */
void connectionReceiveHeader(Server& server, int activeFd, Connection& connection)
{
	if (activeFd != connection.m_clientFd)
		return;
	LOG_DEBUG << "Receive Request Header for: " << connection.m_clientSocket;

	std::vector<char>& buffer = server.getClientHeaderBuffer();
	if (buffer.capacity() < Server::s_clientHeaderBufferSize)
		buffer.resize(Server::s_clientHeaderBufferSize);
	buffer.clear();

	const size_t bytesToRead = Server::s_clientHeaderBufferSize - connection.m_buffer.size();
	LOG_DEBUG << "Bytes to read: " << bytesToRead;

	const ssize_t bytesRead = server.readFromSocket(clientFd, &buffer[0], bytesToRead, 0);
	LOG_DEBUG << "Bytes read: " << bytesRead;

<<<<<<< HEAD
	const ssize_t bytesRead = server.readFromSocket(activeFd, buffer, bytesToRead, 0);
=======
>>>>>>> e9bd3438
	if (bytesRead == -1) {
		LOG_ERROR << "Internal server error while reading from socket: " << connection.m_clientSocket;
		close(activeFd);
		connection.m_status = Connection::Closed;
		return;
	}
	if (bytesRead == 0) {
		LOG_INFO << "Connection closed by client: " << connection.m_clientSocket;
		close(activeFd);
		connection.m_status = Connection::Closed;
		return;
	}
	
	connection.m_bytesReceived += bytesRead;
	connection.m_buffer += buffer;
	connection.m_timeSinceLastEvent = std::time(0);
	if (isCompleteRequestHeader(connection.m_buffer)) {
		handleCompleteRequestHeader(server, activeFd, connection);
	} else {
<<<<<<< HEAD
		LOG_DEBUG << "Received partial request header: " << '\n' << connection.m_buffer;
		if (connection.m_bytesReceived == Server::s_clientHeaderBufferSize) {
			LOG_ERROR << "Buffer full, didn't receive complete request header from " << connection.m_clientSocket;
			connection.m_request.httpStatus = StatusRequestHeaderFieldsTooLarge;
			connection.m_status = Connection::BuildResponse;
			server.modifyEvent(activeFd, EPOLLOUT);
=======
		connection.m_buffer.append(buffer.begin(), buffer.begin() + bytesRead);
		connection.m_timeSinceLastEvent = std::time(0);
		if (isCompleteRequestHeader(connection.m_buffer)) {
			handleCompleteRequestHeader(server, clientFd, connection);
		} else {
			LOG_DEBUG << "Received partial request header: " << '\n' << connection.m_buffer;
			if (connection.m_buffer.size() == Server::s_clientHeaderBufferSize) {
				LOG_ERROR << "Buffer full, didn't receive complete request header from " << connection.m_clientSocket;
				connection.m_request.httpStatus = StatusRequestHeaderFieldsTooLarge;
				connection.m_status = Connection::BuildResponse;
				server.modifyEvent(clientFd, EPOLLOUT);
			}
>>>>>>> e9bd3438
		}
	}
}

/**
 * @brief Handles the complete request header received from a client.
 *
 * This function processes the complete request header received from a client,
 * parses the header, sets the active server configuration, and determines the
 * next steps based on the request type (e.g., CGI request, request with body).
 *
 * The function performs the following steps:
 * - Logs the received request header.
 * - Parses the request header.
 * - Sets the active server configuration based on the "Host" header.
 * - Finds the target resource for the request.
 * - Handles CGI requests if applicable.
 * - Determines the next connection status based on the request type.
 *
 * If an error occurs during header parsing, the function logs the error, sets
 * the connection status to BuildResponse, and modifies the event to EPOLLOUT.
 *
 * If the request is a CGI request, the function initializes and executes the
 * CGI handler, and registers the CGI file descriptors for EPOLLOUT and EPOLLIN
 * events.
 *
 * Depending on the request type, the function updates the connection status to
 * ReceiveBody, ReceiveFromCGI, or BuildResponse, and modifies the event to
 * EPOLLOUT if necessary.
 * @param server Reference to the Server instance handling the request.
 * @param clientFd File descriptor of the client connection.
 * @param connection Reference to the Connection instance representing the client connection.
 */
void handleCompleteRequestHeader(Server& server, int clientFd, Connection& connection)
{
	LOG_DEBUG << "Received complete request header: " << '\n' << connection.m_buffer;

	try {
		server.parseHeader(connection.m_buffer, connection.m_request);
	} catch (std::exception& e) {
		LOG_ERROR << e.what();
		connection.m_status = Connection::BuildResponse;
		server.modifyEvent(clientFd, EPOLLOUT);
		return;
	}

	std::map<std::string, std::string>::iterator iter = connection.m_request.headers.find("Host");
	if (iter != connection.m_request.headers.end()) {
		if (!hasValidServerConfig(connection, server.getServerConfigs(), iter->second)) {
			LOG_ERROR << "Failed to set active server for " << connection.m_clientSocket;
			close(clientFd);
			connection.m_status = Connection::Closed;
			return;
		}
	}

	server.findTargetResource(connection, connection.m_request);
	if (isCGIRequested(connection)) {
		connection.m_request.hasCGI = true;
		ProcessOps processOps;
		CGIHandler cgiHandler(connection, processOps);
		if (connection.m_request.httpStatus == StatusInternalServerError) {
			connection.m_status = Connection::BuildResponse;
			server.modifyEvent(clientFd, EPOLLOUT);
			return;
		}
		cgiHandler.execute(connection.m_request, connection.location, processOps);
		connection.m_pipeToCGIWriteEnd = cgiHandler.getPipeInWriteEnd();
		connection.m_pipeFromCGIReadEnd = cgiHandler.getPipeOutReadEnd();
		connection.m_cgiPid = cgiHandler.getCGIPid();
		if (!server.registerCGIFileDescriptor(connection.m_pipeToCGIWriteEnd, EPOLLOUT, connection)
			|| !server.registerCGIFileDescriptor(connection.m_pipeFromCGIReadEnd, EPOLLIN, connection)) {
			connection.m_request.hasCGI = false;
			connection.m_request.httpStatus = StatusInternalServerError;
		}
	}

	if (connection.m_request.httpStatus == StatusOK && connection.m_request.hasBody) {
		connection.m_status = Connection::ReceiveBody;
		connection.m_buffer.erase(0, connection.m_buffer.find("\r\n\r\n") + 4);
	} else if (connection.m_request.hasCGI)
		connection.m_status = Connection::ReceiveFromCGI;
	else {
		connection.m_status = Connection::BuildResponse;
		server.modifyEvent(clientFd, EPOLLOUT);
	}
}

/**
 * @brief Checks if the connection buffer contains a request header.
 *
 * A request header is defined as a string that ends with "\r\n\r\n".
 * @param connectionBuffer The buffer to check for a complete request.
 * @return true if the buffer contains a complete request, false otherwise.
 */
bool isCompleteRequestHeader(const std::string& connectionBuffer)
{
	return (connectionBuffer.find("\r\n\r\n") != std::string::npos);
}

/**
 * @brief Checks if CGI execution is requested for the given HTTP request and response.
 *
 * This function checks if CGI execution is requested based on the provided HTTP request and response.
 * It checks if the CGI path and extension are specified in the response location, and if the request URI path
 * contains the CGI path and extension. If the extension is found and is at the end of the path or followed by a
 * slash, it returns true indicating that CGI execution is requested. Otherwise, it returns false.
 *
 * @param connection The Connection object.
 * @return true if CGI execution is requested, false otherwise.
 */
bool isCGIRequested(Connection& connection)
{
	// FIXME: May need to iterate through multiple paths and extensions
	if (connection.location->cgiPath.empty() || connection.location->cgiExt.empty()) {
		LOG_ERROR << "CGI path or extension not specified in location: " << connection.location->path;
		connection.m_request.httpStatus = StatusInternalServerError;
		return false;
	}
	size_t extPos = connection.m_request.uri.path.find(connection.location->cgiExt);

	// If extension is found and is at the end of the path or followed by a slash
	return (extPos != std::string::npos
		&& (extPos + connection.location->cgiExt.size() == connection.m_request.uri.path.size()
			|| connection.m_request.uri.path.at(extPos + connection.location->cgiExt.size()) == '/'));
}

/**
 * @brief Handles the reception of the request body from a client connection.
 *
 * This function reads data from the client socket and appends it to the connection's buffer.
 * It checks for various conditions such as errors during reading, client disconnection,
 * maximum body size limit, and completeness of the request body. Depending on these conditions,
 * it updates the connection status and modifies the event for the client socket.
 *
 * @param server Reference to the Server instance handling the connection.
 * @param activeFd The file descriptor being handled.
 * @param connection Reference to the Connection instance representing the client connection.
 *
 * @note If an error occurs while reading from the socket, the client connection is closed.
 * @note If the buffer size exceeds the maximum allowed client request body size, an error is logged
 * and the connection's HTTP status is set to StatusRequestEntityTooLarge.
 * @note If the request body is complete, it is parsed and the connection status is updated either to
 * Connection:SendToCGI or Connection::BuildResponse.
 */
void connectionReceiveBody(Server& server, int activeFd, Connection& connection)
{
	if (activeFd != connection.m_clientFd)
		return;
	LOG_DEBUG << "Receive Body for: " << connection.m_clientSocket;

	std::vector<char>& buffer = server.getClientBodyBuffer();
	if (buffer.capacity() < Server::s_clientBodyBufferSize)
		buffer.resize(Server::s_clientBodyBufferSize);
	buffer.clear();

	const size_t bytesToRead = Server::s_clientBodyBufferSize - connection.m_buffer.size();
	LOG_DEBUG << "Bytes to read: " << bytesToRead;

	const ssize_t bytesRead = server.readFromSocket(clientFd, &buffer[0], bytesToRead, 0);
	LOG_DEBUG << "Bytes read: " << bytesToRead;

<<<<<<< HEAD
	const ssize_t bytesRead = server.readFromSocket(activeFd, buffer, sizeof(buffer), 0);
=======
>>>>>>> e9bd3438
	if (bytesRead == -1) {
		LOG_ERROR << "Internal server error while reading from socket: " << connection.m_clientSocket;
		close(activeFd);
		connection.m_status = Connection::Closed;
		return;
	}
	if (bytesRead == 0) {
		LOG_INFO << "Connection closed by client: " << connection.m_clientSocket;
		close(activeFd);
		connection.m_status = Connection::Closed;
<<<<<<< HEAD
		return;
	}

	connection.m_buffer += buffer;
	connection.m_timeSinceLastEvent = std::time(0);
	if (connection.m_buffer.size() >= Server::s_clientMaxBodySize) {
		LOG_ERROR << "Maximum allowed client request body size reached from " << connection.m_clientSocket;
		connection.m_request.httpStatus = StatusRequestEntityTooLarge;
		connection.m_status = Connection::BuildResponse;
		server.modifyEvent(activeFd, EPOLLOUT);
		return;
	}
	if (isCompleteBody(connection)) {
		LOG_DEBUG << "Received complete request body: " << '\n' << connection.m_buffer;
		try {
			server.parseBody(connection.m_buffer, connection.m_request);
		} catch (std::exception& e) {
			LOG_ERROR << e.what();
		}
		if (connection.m_request.hasCGI)
			connection.m_status = Connection::SendToCGI;
		else
			connection.m_status = Connection::BuildResponse;
		server.modifyEvent(activeFd, EPOLLOUT);
	} else {
		LOG_DEBUG << "Received partial request body: " << '\n' << connection.m_buffer;
		if (connection.m_request.httpStatus == StatusBadRequest) {
			connection.m_status = Connection::BuildResponse;
			server.modifyEvent(activeFd, EPOLLOUT);
=======
	} else {
		connection.m_buffer.append(buffer.begin(), buffer.begin() + bytesRead);
		connection.m_timeSinceLastEvent = std::time(0);
		if (isCompleteBody(connection)) {
			LOG_DEBUG << "Received complete request body: " << '\n' << connection.m_buffer;
			try {
				server.parseBody(connection.m_buffer, connection.m_request);
			} catch (std::exception& e) {
				LOG_ERROR << "Error: " << e.what();
			}
			connection.m_status = Connection::BuildResponse;
			server.modifyEvent(clientFd, EPOLLOUT);
		} else {
			LOG_DEBUG << "Received partial request body: " << '\n' << connection.m_buffer;
			if (connection.m_request.httpStatus == StatusBadRequest) {
				LOG_ERROR << ERR_CONTENT_LENGTH;
				connection.m_status = Connection::BuildResponse;
				server.modifyEvent(clientFd, EPOLLOUT);
			}
			else if (connection.m_buffer.size() == Server::s_clientMaxBodySize) {
				LOG_ERROR << "Maximum allowed client request body size reached from " << connection.m_clientSocket;
				connection.m_request.httpStatus = StatusRequestEntityTooLarge;
				connection.m_status = Connection::BuildResponse;
				server.modifyEvent(clientFd, EPOLLOUT);
			}
>>>>>>> e9bd3438
		}
	}
}

/**
 * @brief Checks if the HTTP request body has been completely received.
 *
 * This function determines whether the HTTP request body in the given connection
 * has been completely received. If the request is not chunked, it checks whether
 * the content length matches the buffer size. In case the buffer size is larger than
 * the content length, the request status is set to StatusBadRequest.
 * If the request is chunked, it checks for the presence of the chunked transfer
 * termination sequence ("0\r\n\r\n").
 *
 * @param connection A reference to the Connection object representing the current HTTP connection.
 * @return true if the request body has been completely received, false otherwise.
 */
bool isCompleteBody(Connection& connection)
{
	if (!connection.m_request.isChunked) {
		unsigned long contentLength
			= std::strtoul(connection.m_request.headers.at("Content-Length").c_str(), NULL, decimalBase);
		if (contentLength < connection.m_buffer.size()) {
			LOG_ERROR << ERR_CONTENT_LENGTH;
			LOG_ERROR << "Content-Length: " << contentLength << ", Buffer size: " << connection.m_buffer.size();
			connection.m_request.httpStatus = StatusBadRequest;
			return false;
		}
		if (contentLength == connection.m_buffer.size())
			return true;
	}
	return connection.m_buffer.find("0\r\n\r\n") != std::string::npos;
}

/**
 * @brief Sends the request body to the CGI process.
 *
 * This function handles sending the request body from the connection to the CGI process.
 * If the request body is empty, it logs an error, sets the HTTP status to internal server error,
 * updates the connection status to build response, modifies the event to EPOLLOUT, and removes
 * the CGI file descriptors from the server.
 *
 * If the request body is not empty, it attempts to write the body to the CGI process. If the write
 * operation fails, it logs an error, sets the HTTP status to internal server error, updates the
 * connection status to build response, modifies the event to EPOLLOUT, and removes the CGI file
 * descriptors from the server.
 *
 * If the entire body is successfully written to the CGI process, it logs a debug message, updates
 * the connection status to receive from CGI, clears the request body, and removes the write end
 * of the CGI pipe from the server.
 *
 * If only part of the body is written, it updates the request body to contain the remaining data.
 *
 * @param server Reference to the Server object.
 * @param activeFd The file descriptor being handled.
 * @param connection Reference to the Connection object.
 */
void connectionSendToCGI(Server& server, int activeFd, Connection& connection)
{
	if (activeFd == connection.m_clientFd)
		return;

	LOG_DEBUG << "Send to CGI for: " << connection.m_clientSocket;

	if (connection.m_request.body.empty()) {
		LOG_ERROR << "empty body: can't send to CGI";
		connection.m_request.httpStatus = StatusInternalServerError;
		connection.m_status = Connection::BuildResponse;
		server.modifyEvent(connection.m_clientFd, EPOLLOUT);
		server.removeCGIFileDescriptor(server, connection.m_pipeFromCGIReadEnd);
		server.removeCGIFileDescriptor(server, connection.m_pipeToCGIWriteEnd);
		return;
	}

	long bytesSent
		= write(connection.m_pipeToCGIWriteEnd, connection.m_request.body.c_str(), connection.m_request.body.size());

	if (bytesSent == -1) {
		LOG_ERROR << "write(): can't send to CGI: " << std::strerror(errno);
		connection.m_request.httpStatus = StatusInternalServerError;
		connection.m_status = Connection::BuildResponse;
		server.modifyEvent(connection.m_clientFd, EPOLLOUT);
		server.removeCGIFileDescriptor(server, connection.m_pipeFromCGIReadEnd);
		server.removeCGIFileDescriptor(server, connection.m_pipeToCGIWriteEnd);
		return;
	}
	if (bytesSent == static_cast<long>(connection.m_request.body.size())) {
		LOG_DEBUG << "CGI: Full body sent";
		connection.m_status = Connection::ReceiveFromCGI;
		connection.m_request.body.clear();
		server.removeCGIFileDescriptor(server, connection.m_pipeToCGIWriteEnd);
		return;
	}
	connection.m_request.body = connection.m_request.body.substr(bytesSent);
}

/**
 * @brief Handles receiving data from a CGI script and processes it accordingly.
 *
 * This function reads data from the CGI script's output pipe and appends it to the request body.
 * It also handles errors during the read operation and manages the connection state based on the
 * data received. If the read operation indicates that the CGI script has finished sending data,
 * the function will transition the connection to the response-building state and clean up the
 * associated file descriptors.
 *
 * @param server Reference to the Server instance managing the connection.
 * @param activeFd The file descriptor being handled.
 * @param connection Reference to the Connection instance representing the client connection.
 */
void connectionReceiveFromCGI(Server& server, int activeFd, Connection& connection)
{
	if (activeFd == connection.m_clientFd)
		return;

	LOG_DEBUG << "Receive from CGI for: " << connection.m_clientSocket;

	char buffer[Server::s_cgiBodyBufferSize] = {};
	long bytesRead = read(connection.m_pipeFromCGIReadEnd, buffer, sizeof(buffer));

	if (bytesRead == -1) {
		LOG_ERROR << "read(): can't read from CGI: " << std::strerror(errno);
		connection.m_request.httpStatus = StatusInternalServerError;
		connection.m_status = Connection::BuildResponse;
		server.modifyEvent(connection.m_clientFd, EPOLLOUT);
		server.removeCGIFileDescriptor(server, connection.m_pipeFromCGIReadEnd);
		if (connection.m_pipeToCGIWriteEnd != -1)
			server.removeCGIFileDescriptor(server, connection.m_pipeToCGIWriteEnd);
		return;
	}
	if (bytesRead == 0) {
		LOG_DEBUG << "CGI: Full body received";
		connection.m_status = Connection::BuildResponse;
		server.modifyEvent(connection.m_clientFd, EPOLLOUT);
		server.removeCGIFileDescriptor(server, connection.m_pipeFromCGIReadEnd);
		if (connection.m_pipeToCGIWriteEnd != -1)
			server.removeCGIFileDescriptor(server, connection.m_pipeToCGIWriteEnd);
		int status = 0;
		if (waitpid(connection.m_cgiPid, &status, 0) == -1) {
			LOG_ERROR << "waitpid(): " << std::strerror(errno);
			connection.m_request.httpStatus = StatusInternalServerError;
			return;
		}
		// Any child exit status unequal to 0 indicates unsuccessful completion of the process
		// NOLINTNEXTLINE misinterpretation by HIC++ standard
		if (WEXITSTATUS(status) != 0) {
			LOG_ERROR << "child returned with: "
					  // NOLINTNEXTLINE misinterpretation by HIC++ standard
					  << WEXITSTATUS(status);
			connection.m_request.httpStatus = StatusInternalServerError;
			return;
		}
	}
	connection.m_request.body.append(buffer, bytesRead);
}

/**
 * @brief Builds the response for a client connection.
 *
 * Builds the response for a client connection by calling Server::buildResponse().
 * The response is stored in the connection buffer.
 * The connection status is set to SendResponse and the response is sent to the client by calling
 * connectionSendResponse().
 *
 * @param server The server object which handles the connection.
 * @param activeFd The file descriptor being handled.
 * @param connection The connection object to build the response for.
 */
void connectionBuildResponse(Server& server, int activeFd, Connection& connection)
{
	if (activeFd != connection.m_clientFd)
		return;

	LOG_DEBUG << "BuildResponse for: " << connection.m_clientSocket;

	server.buildResponse(connection.m_request);
	connection.m_buffer.clear();
	connection.m_buffer = server.getResponse();
	connection.m_status = Connection::SendResponse;
	connectionSendResponse(server, activeFd, connection);
}

/**
 * @brief Sends the response to a client connection.
 *
 * Sends the response to a client connection by calling Server::writeToSocket().
 * The amount of bytes to send is determined by the size of the connection buffer.
 * If sent bytes == -1 it indicates an internal server error and the connection is closed.
 * If the response is not completely sent, the bytes sent are removed from the buffer and timeSinceLastEvent is
 * updated.
 * If the response is completely sent and the connection is set to close, the client socket is closed and the
 * connection status is set to Closed.
 * If the response is completely sent and the connection is not set to close, the event is modified to listen to
 * EPOLLIN and the connection is cleared.
 * @param server The server object which handles the connection.
 * @param activeFd The file descriptor being handled.
 * @param connection The connection object to send the response for.
 */
void connectionSendResponse(Server& server, int activeFd, Connection& connection)
{
	if (activeFd != connection.m_clientFd)
		return;

	LOG_DEBUG << "SendResponse for: " << connection.m_clientSocket << " on socket:" << activeFd;

	const ssize_t bytesToSend = static_cast<ssize_t>(connection.m_buffer.size());
	const ssize_t sentBytes = server.writeToSocket(activeFd, connection.m_buffer.c_str(), bytesToSend, 0);
	if (sentBytes == -1) {
		LOG_ERROR << "Internal server error";
		close(activeFd);
		connection.m_status = Connection::Closed;
		return;
	}

	if (sentBytes < bytesToSend) {
		LOG_DEBUG << "Sent " << sentBytes << " bytes";
		connection.m_buffer.erase(0, sentBytes);
		connection.m_timeSinceLastEvent = std::time(0);
		return;
	}

	if (connection.m_request.shallCloseConnection) {
		LOG_DEBUG << "Closing connection";
		close(activeFd);
		connection.m_status = Connection::Closed;
	} else {
		LOG_DEBUG << "Connection alive";
		server.modifyEvent(activeFd, EPOLLIN);
		clearConnection(connection, server.getServerConfigs());
	}
}

/**
 * @brief Handles a timeout for a client connection.
 *
 * Handles a timeout for a client connection by setting the request status to StatusRequestTimeout.
 * Then it builds the error message by calling connectionBuildResponse().
 *
 * @param server The server object which handles the connection.
 * @param activeFd The file descriptor being handled.
 * @param connection The connection object to handle the timeout for.
 */
void connectionHandleTimeout(Server& server, int activeFd, Connection& connection)
{
	if (activeFd != connection.m_clientFd)
		return;

	LOG_DEBUG << "Timeout for: " << connection.m_clientSocket;

	connection.m_request.shallCloseConnection = true;
	connection.m_request.httpStatus = StatusRequestTimeout;

	connectionBuildResponse(server, activeFd, connection);
}

/**
 * @brief Iterates through all connections and checks if any have timed out.
 *
 * If the connection status is Closed, it is skipped.
 * The time since last event is saved in a variable to print it to the log and check
 * if it is greater than the timeout set for the server. If it is, the connection is modified to EPOLLOUT,
 * and the state is set to Timeout. When the fd is ready to receive a message the timeout error will be send.
 */
void checkForTimeout(Server& server)
{
	for (std::map<int, Connection>::iterator iter = server.getConnections().begin();
		 iter != server.getConnections().end(); ++iter) {
		if (iter->second.m_status == Connection::Closed)
			continue;
		const time_t timeSinceLastEvent = std::time(0) - iter->second.m_timeSinceLastEvent;
		LOG_DEBUG << iter->second.m_clientSocket << ": Time since last event: " << timeSinceLastEvent;
		if (timeSinceLastEvent > server.getClientTimeout()) {
			LOG_INFO << "Connection timeout: " << iter->second.m_clientSocket;
			server.modifyEvent(iter->first, EPOLLOUT);
			iter->second.m_status = Connection::Timeout;
		}
	}
}

/* ====== CLEANUP ====== */

/**
 * @brief Iterates through all connections and removes closed ones.
 *
 * The for loop through the connections map has no increment statement because the
 * iterator is incremented in the loop body. If .erase() is called on an iterator,
 * it is invalidated.
 *
 * @param server The server object to cleanup closed connections for.
 */
void cleanupClosedConnections(Server& server)
{
	for (std::map<int, Connection>::iterator iter = server.getConnections().begin();
		 iter != server.getConnections().end();
		/* no iter*/) {
		if (iter->second.m_status == Connection::Closed)
			server.getConnections().erase(iter++);
		else
			++iter;
	}
}

/**
 * @brief Iterates through all connections, closes and removes idle ones.
 *
 * The for loop through the connections map has no increment statement because the
 * iterator is incremented in the loop body. If .erase() is called on an iterator,
 * it is invalidated.
 *
 * @param server The server object to cleanup idle connections for.
 */
void cleanupIdleConnections(Server& server)
{
	for (std::map<int, Connection>::iterator iter = server.getConnections().begin();
		 iter != server.getConnections().end();
		/* no iter*/) {
		if (iter->second.m_status == Connection::Idle) {
			close(iter->first);
			server.getConnections().erase(iter++);
		} else
			++iter;
	}
}

/**
 * @brief Performs a graceful shutdown of the server.
 *
 * Closes all virtual servers, cleans up idle and closed connections.
 * Then enters another event loop with two conditions:
 * 1. last signal received is SIGQUIT (which initiated graceful shutdown)
 * 2. as long as active connections exist.
 * This second loop always cleans up idle connections. It can also be interrupted with another signal, which aborts
 * the graceful shutdown.
 *
 * @param server The server object to shut down.
 * @sa https://pkg.go.dev/net/http#Server.Shutdown
 */
void shutdownServer(Server& server)
{
	LOG_DEBUG << "Closing all virtual servers";
	for (std::map<int, Socket>::iterator iter = server.getVirtualServers().begin();
		 iter != server.getVirtualServers().end(); ++iter) {
		server.removeEvent(iter->first);
		close(iter->first);
	}
	server.getVirtualServers().clear();

	LOG_DEBUG << "Cleanup idle connections";
	cleanupIdleConnections(server);
	cleanupClosedConnections(server);

	LOG_DEBUG << "Waiting for connections to finish";
	while (g_signalStatus == SIGQUIT && !server.getConnections().empty()) {
		const int nfds = server.waitForEvents();

		for (std::vector<struct epoll_event>::const_iterator iter = server.eventsBegin();
			 iter != server.eventsBegin() + nfds; ++iter) {
			handleEvent(server, *iter);
		}
		checkForTimeout(server);
		cleanupIdleConnections(server);
		cleanupClosedConnections(server);
	}
	if (g_signalStatus != SIGQUIT)
		LOG_INFO << "Graceful shutdown interrupted with signal " << g_signalStatus;
	else
		LOG_INFO << "Server shutdown gracefully";
}<|MERGE_RESOLUTION|>--- conflicted
+++ resolved
@@ -1,9 +1,4 @@
 #include "Server.hpp"
-<<<<<<< HEAD
-#include "ProcessOps.hpp"
-#include "StatusCode.hpp"
-=======
->>>>>>> e9bd3438
 
 /* ====== CONSTRUCTOR/DESTRUCTOR ====== */
 
@@ -855,13 +850,9 @@
 	const size_t bytesToRead = Server::s_clientHeaderBufferSize - connection.m_buffer.size();
 	LOG_DEBUG << "Bytes to read: " << bytesToRead;
 
-	const ssize_t bytesRead = server.readFromSocket(clientFd, &buffer[0], bytesToRead, 0);
+	const ssize_t bytesRead = server.readFromSocket(activeFd, &buffer[0], bytesToRead, 0);
 	LOG_DEBUG << "Bytes read: " << bytesRead;
 
-<<<<<<< HEAD
-	const ssize_t bytesRead = server.readFromSocket(activeFd, buffer, bytesToRead, 0);
-=======
->>>>>>> e9bd3438
 	if (bytesRead == -1) {
 		LOG_ERROR << "Internal server error while reading from socket: " << connection.m_clientSocket;
 		close(activeFd);
@@ -872,23 +863,7 @@
 		LOG_INFO << "Connection closed by client: " << connection.m_clientSocket;
 		close(activeFd);
 		connection.m_status = Connection::Closed;
-		return;
-	}
-	
-	connection.m_bytesReceived += bytesRead;
-	connection.m_buffer += buffer;
-	connection.m_timeSinceLastEvent = std::time(0);
-	if (isCompleteRequestHeader(connection.m_buffer)) {
-		handleCompleteRequestHeader(server, activeFd, connection);
 	} else {
-<<<<<<< HEAD
-		LOG_DEBUG << "Received partial request header: " << '\n' << connection.m_buffer;
-		if (connection.m_bytesReceived == Server::s_clientHeaderBufferSize) {
-			LOG_ERROR << "Buffer full, didn't receive complete request header from " << connection.m_clientSocket;
-			connection.m_request.httpStatus = StatusRequestHeaderFieldsTooLarge;
-			connection.m_status = Connection::BuildResponse;
-			server.modifyEvent(activeFd, EPOLLOUT);
-=======
 		connection.m_buffer.append(buffer.begin(), buffer.begin() + bytesRead);
 		connection.m_timeSinceLastEvent = std::time(0);
 		if (isCompleteRequestHeader(connection.m_buffer)) {
@@ -901,7 +876,6 @@
 				connection.m_status = Connection::BuildResponse;
 				server.modifyEvent(clientFd, EPOLLOUT);
 			}
->>>>>>> e9bd3438
 		}
 	}
 }
@@ -1061,13 +1035,9 @@
 	const size_t bytesToRead = Server::s_clientBodyBufferSize - connection.m_buffer.size();
 	LOG_DEBUG << "Bytes to read: " << bytesToRead;
 
-	const ssize_t bytesRead = server.readFromSocket(clientFd, &buffer[0], bytesToRead, 0);
+	const ssize_t bytesRead = server.readFromSocket(activeFd, &buffer[0], bytesToRead, 0);
 	LOG_DEBUG << "Bytes read: " << bytesToRead;
 
-<<<<<<< HEAD
-	const ssize_t bytesRead = server.readFromSocket(activeFd, buffer, sizeof(buffer), 0);
-=======
->>>>>>> e9bd3438
 	if (bytesRead == -1) {
 		LOG_ERROR << "Internal server error while reading from socket: " << connection.m_clientSocket;
 		close(activeFd);
@@ -1078,7 +1048,6 @@
 		LOG_INFO << "Connection closed by client: " << connection.m_clientSocket;
 		close(activeFd);
 		connection.m_status = Connection::Closed;
-<<<<<<< HEAD
 		return;
 	}
 
@@ -1108,33 +1077,12 @@
 		if (connection.m_request.httpStatus == StatusBadRequest) {
 			connection.m_status = Connection::BuildResponse;
 			server.modifyEvent(activeFd, EPOLLOUT);
-=======
-	} else {
-		connection.m_buffer.append(buffer.begin(), buffer.begin() + bytesRead);
-		connection.m_timeSinceLastEvent = std::time(0);
-		if (isCompleteBody(connection)) {
-			LOG_DEBUG << "Received complete request body: " << '\n' << connection.m_buffer;
-			try {
-				server.parseBody(connection.m_buffer, connection.m_request);
-			} catch (std::exception& e) {
-				LOG_ERROR << "Error: " << e.what();
-			}
-			connection.m_status = Connection::BuildResponse;
-			server.modifyEvent(clientFd, EPOLLOUT);
-		} else {
-			LOG_DEBUG << "Received partial request body: " << '\n' << connection.m_buffer;
-			if (connection.m_request.httpStatus == StatusBadRequest) {
-				LOG_ERROR << ERR_CONTENT_LENGTH;
-				connection.m_status = Connection::BuildResponse;
-				server.modifyEvent(clientFd, EPOLLOUT);
-			}
 			else if (connection.m_buffer.size() == Server::s_clientMaxBodySize) {
 				LOG_ERROR << "Maximum allowed client request body size reached from " << connection.m_clientSocket;
 				connection.m_request.httpStatus = StatusRequestEntityTooLarge;
 				connection.m_status = Connection::BuildResponse;
 				server.modifyEvent(clientFd, EPOLLOUT);
 			}
->>>>>>> e9bd3438
 		}
 	}
 }

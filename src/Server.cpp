--- conflicted
+++ resolved
@@ -1,9 +1,4 @@
 #include "Server.hpp"
-<<<<<<< HEAD
-#include "signalHandler.hpp"
-=======
-#include "ConfigFile.hpp"
->>>>>>> 94d17a93
 
 /* ====== CONSTRUCTOR/DESTRUCTOR ====== */
 

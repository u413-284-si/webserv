#include "Server.hpp"

/* ====== CONSTRUCTOR/DESTRUCTOR ====== */

/**
 * @brief Constructor for the Server class.

 * The Server constructor initializes a Server object with the provided configuration file, EpollWrapper, and
 * SocketOps, along with other member variables.
 * The passed EpollWrapper is saved as a non-const ref as it needs to be modifiable.
 * The passed SocketOps is saved as a const ref.
 *
 * @param configFile The `configFile` parameter is an object of type `ConfigFile` that is passed to the
 * `Server` constructor. It is used to configure the server with settings such especially the number and
 * configuration of virtual servers.
 * @param epollWrapper A ready to use epoll instance. Can be mocked for testing.
 * @param fileSystemOps Wrapper for filesystem-related functions. Can be mocked for testing.
 * @param socketOps Wrapper for socket-related functions. Can be mocked for testing.
 * @param processOps Wrapper for process-related functions. Can be mocked for testing.

 * @todo Several variables are init to static ones, could be passed as parameters or set in config file.
 */
Server::Server(const ConfigFile& configFile, EpollWrapper& epollWrapper, const FileSystemOps& fileSystemOps,
	const SocketOps& socketOps, const ProcessOps& processOps)
	: m_configFile(configFile)
	, m_epollWrapper(epollWrapper)
	, m_fileSystemOps(fileSystemOps)
	, m_socketOps(socketOps)
	, m_processOps(processOps)
	, m_backlog(s_backlog)
	, m_clientTimeout(s_clientTimeout)
	, m_responseBuilder(m_fileSystemOps)
	, m_targetResourceHandler(m_fileSystemOps)
{
}

/**
 * @brief Destructor for the Server class.
 *
 * This destructor cleans up resources associated with the server instance by
 * closing all open virtual server sockets, all open connections and the epoll instance.
 *
 * 1. Closes all virtual server sockets to release the bound port and stop accepting
 * new connections.
 * 2. Closes all open connections to release associated resources.
 * 3. Closes all open CGI connections to release associated resources.
 * @todo Is it possible to send a last message to all connected clients to notify server shutdown?
 */
Server::~Server()
{
	for (std::map<int, Socket>::iterator iter = m_virtualServers.begin(); iter != m_virtualServers.end(); ++iter) {
		m_epollWrapper.removeEvent(iter->first);
		close(iter->first);
	}

	for (std::map<int, Connection>::iterator iter = m_connections.begin(); iter != m_connections.end(); ++iter) {
		m_epollWrapper.removeEvent(iter->first);
		close(iter->first);
	}

	for (std::map<int, Connection*>::iterator iter = m_cgiConnections.begin(); iter != m_cgiConnections.end(); ++iter) {
		m_epollWrapper.removeEvent(iter->first);
		close(iter->first);
	}
}

/* ====== GETTERS ====== */

/**
 * @brief Getter for virtual servers.
 *
 * @return std::map<int, Socket>& Map of virtual servers.
 */
std::map<int, Socket>& Server::getVirtualServers() { return m_virtualServers; }

/**
 * @brief Const Getter for virtual servers.
 *
 * @return const std::map<int, Socket>& Map of virtual servers.
 */
const std::map<int, Socket>& Server::getVirtualServers() const { return m_virtualServers; }

/**
 * @brief Getter for connections.
 *
 * @return std::map<int, Connection>& Map of connections.
 */
std::map<int, Connection>& Server::getConnections() { return m_connections; }

/**
 * @brief Getter for cgiConnections.
 *
 * @return std::map<int, Connection&>& Map of cgiConnections.
 */
std::map<int, Connection*>& Server::getCGIConnections() { return m_cgiConnections; }

/**
 * @brief Const Getter for connections.
 *
 * @return const std::map<int, Connection>& Map of connections.
 */
const std::map<int, Connection>& Server::getConnections() const { return m_connections; }

/**
 * @brief Const Getter for server configs.
 *
 * Returns the vector of server configs from the configuration file.
 *
 * @return const std::vector<ServerConfig>& Vector of server configs.
 */
const std::vector<ConfigServer>& Server::getServerConfigs() const { return m_configFile.servers; }

/**
 * @brief Const Getter for client timeout.
 *
 * @return time_t Client timeout in seconds.
 */
time_t Server::getClientTimeout() const { return m_clientTimeout; }

/**
 * @brief Const Getter for ProcessOps.
 *
 * @return const ProcessOps& Registered ProcessOps object.
 */
const ProcessOps& Server::getProcessOps() const { return m_processOps; }

/**
 * @brief Getter for internal buffer.
 *
 * @return std::vector<char>& buffer.
 */
std::vector<char>& Server::getBuffer() { return m_buffer; }

/* ====== SETTERS ====== */

/**
 * @brief Register a virtual server.
 *
 * Registers a server fd with addEvent().
 * If it fails to add the event, it logs an error and closes the server socket.
 * If the server is successfully registered, adds the server to map m_virtualServers.
 * The []-operator creates a new entry in the map if the key does not exist or overwrites an existing one.
 *
 * @param serverSock The socket of the virtual server to register.
 *
 * @return true if the virtual server was successfully registered, false otherwise.
 */
bool Server::registerVirtualServer(int serverFd, const Socket& serverSock)
{
	if (!m_epollWrapper.addEvent(serverFd, EPOLLIN | EPOLLET)) {
		close(serverFd);
		LOG_ERROR << "Failed to add event for " << serverSock;
		return false;
	}

	m_virtualServers[serverFd] = serverSock;

	LOG_INFO << "New virtual server: " << serverSock;
	return true;
}

/**
 * @brief Register a connection.
 *
 * Registers a client fd with addEvent().
 * If it fails to add the event, it logs an error and closes the client socket.
 * If the client fd is successfully registered, creates a new struct Connection with serverSock and clientSock.
 * Then adds the Connection to map m_connections via std::map::insert().
 * If it couldn't insert the connection, it logs an error and closes the client socket.
 *
 * @param serverSock The socket of the server that the connection is associated with.
 * @param clientFd The file descriptor of the client connection to register.
 * @param clientSock The socket of the client connection to register.
 * @return true if the connection was successfully registered, false otherwise.
 */
bool Server::registerConnection(const Socket& serverSock, int clientFd, const Socket& clientSock)
{
	if (!m_epollWrapper.addEvent(clientFd, EPOLLIN)) {
		close(clientFd);
		LOG_ERROR << "Failed to add event for " << clientSock;
		return false;
	}

	Connection newConnection(serverSock, clientSock, clientFd, m_configFile.servers);
	if (newConnection.m_status == Connection::Closed) {
		close(clientFd);
		LOG_ERROR << "Failed to set active server for " << clientSock;
		return false;
	}

	std::pair<std::map<int, Connection>::iterator, bool> ret
		= m_connections.insert(std::pair<int, Connection>(clientFd, newConnection));
	if (!ret.second) {
		close(clientFd);
		LOG_ERROR << "Failed to add connection for " << clientSock << ": it already exists";
		return false;
	}

	LOG_INFO << "New Connection: " << clientSock << " for server: " << serverSock;
	return true;
}

/**
 * @brief Register a CGI file descriptor.
 *
 * Registers a pipe fd with addEvent().
 * If it fails to add the event, it logs an error and closes the pipe.
 * If the fd is successfully registered, adds it togther with the belonging
 * connection to map m_connections.
 *
 * @param pipeFd The file descriptor of the pipe to register.
 * @param eventMask The event mask to register the pipe with.
 * @param connection The connection to register the pipe for.
 *
 * @return true if the CGI file descriptor was successfully registered, false otherwise.
 */
bool Server::registerCGIFileDescriptor(int pipeFd, uint32_t eventMask, Connection& connection)
{
	if (!m_epollWrapper.addEvent(pipeFd, eventMask)) {
		webutils::closeFd(pipeFd);
		LOG_ERROR << "Failed to add event for " << pipeFd;
		return false;
	}

	std::pair<std::map<int, Connection*>::iterator, bool> ret
		= m_cgiConnections.insert(std::pair<int, Connection*>(pipeFd, &connection));
	if (!ret.second) {
		webutils::closeFd(pipeFd);
		LOG_ERROR << "Failed to add connection for " << pipeFd << ": it already exists";
		return false;
	}

	LOG_DEBUG << "New CGI File Descriptor: " << pipeFd << " registered for " << connection.m_clientSocket;
	return true;
}

/**
 * @brief Removes a virtual server.
 *
 * @param delfd file descriptor of the server to be removed.
 */
void Server::removeVirtualServer(int delfd)
{
	removeEvent(delfd);
	getVirtualServers().erase(delfd);
	close(delfd);
	LOG_DEBUG << "Removed virtual server with FD: " << delfd;
}

/**
 * @brief Removes a Connection from the Server.
 *
 * @param delFd File descriptor to be removed.
 */
void Server::removeConnection(int delFd)
{
	const Socket clientSocket = getConnections().at(delFd).m_clientSocket;
	removeEvent(delFd);
	getConnections().erase(delFd);
	close(delFd);
	LOG_DEBUG << "Removed Connection: " << clientSocket << " on fd: " << delFd;
}

/**
 * @brief Removes a CGI file descriptor from the server.
 *
 * This function removes a CGI file descriptor from the server by performing the following steps:
 * 1. Removes the event associated with the file descriptor in the epoll instance.
 * 2. Erases the file descriptor from the CGI connections map.
 * 3. Closes the file descriptor.
 * 4. Sets the file descriptor to -1 to indicate it is no longer valid.
 *
 * @param delfd Reference to the file descriptor to be removed.
 */
void Server::removeCGIFileDescriptor(int& delfd)
{
	this->removeEvent(delfd);
	this->getCGIConnections().erase(delfd);
	LOG_DEBUG << "CGI File Descriptor: " << delfd << " removed from server";
	webutils::closeFd(delfd);
}

/**
 * @brief Setter for client timeout.
 *
 * @param clientTimeout The client timeout in seconds.
 */
void Server::setClientTimeout(time_t clientTimeout) { m_clientTimeout = clientTimeout; }

/* ====== DISPATCH TO EPOLLWRAPPER ====== */

/**
 * @brief Wrapper function to EpollWrapper::waitForEvents.
 *
 * @return int The number of events that were processed.
 * @throws std::runtime_error if an error occurs during the epoll_wait call.
 */
int Server::waitForEvents() { return m_epollWrapper.waitForEvents(); }

/**
 * @brief Wrapper function to EpollWrapper::eventsBegin.
 *
 * @return std::vector<struct epoll_event>::const_iterator An iterator to the beginning of the events vector.
 */
std::vector<struct epoll_event>::const_iterator Server::eventsBegin() const { return m_epollWrapper.eventsBegin(); }

/**
 * @brief Wrapper function to EpollWrapper::addEvent.
 *
 * @param newfd The file descriptor of the new event.
 * @param eventMask The eventmask of the new event to add.
 * @return true if the event was successfully added, false otherwise.
 */
bool Server::addEvent(int newfd, uint32_t eventMask) const { return m_epollWrapper.addEvent(newfd, eventMask); }

/**
 * @brief Wrapper function to EpollWrapper::modifyEvent.
 *
 * @param modfd The file descriptor of the event to modify.
 * @param eventMask The eventmask of the modified event.
 * @return true if the event was successfully modified, false otherwise.
 */
bool Server::modifyEvent(int modfd, uint32_t eventMask) const { return m_epollWrapper.modifyEvent(modfd, eventMask); }

/**
 * @brief Wrapper function to EpollWrapper::removeEvent.
 *
 * @param delfd The file descriptor of the event to remove.
 */
void Server::removeEvent(int delfd) const { m_epollWrapper.removeEvent(delfd); }

/**
 * @brief Wrapper function to EpollWrapper::getEpollFd.
 *
 * @return int The file descriptor of the epoll instance.
 */
int Server::getEpollFd() const { return m_epollWrapper.getEpollFd(); }

/* ====== DISPATCH TO SOCKETOPS ====== */

/**
 * @brief Wrapper function to SocketOps::resolveListeningAddresses.
 *
 * @param host The host address.
 * @param port The port number.
 * @return struct addrinfo* A pointer to the address information.
 */
struct addrinfo* Server::resolveListeningAddresses(const std::string& host, const std::string& port) const
{
	return m_socketOps.resolveListeningAddresses(host, port);
}

/**
 * @brief Wrapper function to SocketOps::createListeningSocket.
 *
 * @param addrinfo The address information.
 * @param backlog The maximum length to which the queue of pending connections may grow.
 * @return int The file descriptor of the listening socket.
 */
int Server::createListeningSocket(const struct addrinfo* addrinfo, int backlog) const
{
	assert(addrinfo != NULL);

	return m_socketOps.createListeningSocket(addrinfo, backlog);
}

/**
 * @brief Wrapper function to SocketOps::retrieveSocketInfo.
 *
 * @param sockaddr The socket address.
 * @return Socket The socket information.
 */
Socket Server::retrieveSocketInfo(struct sockaddr* sockaddr) const
{
	assert(sockaddr != NULL);

	return m_socketOps.retrieveSocketInfo(sockaddr);
}

/**
 * @brief Wrapper function to SocketOps::retrieveBoundSocketInfo.
 *
 * @param sockfd The socket fd which is bound to a socket.
 * @return Socket The socket information of the bound socket.
 */
Socket Server::retrieveBoundSocketInfo(int sockfd) const { return m_socketOps.retrieveBoundSocketInfo(sockfd); }

/**
 * @brief Wrapper function to SocketOps::acceptSingleConnection().
 *
 * @param sockfd The file descriptor of the socket.
 * @param addr The socket address.
 * @param addrlen The length of the socket address.
 * @return int The file descriptor of the accepted socket.
 */
int Server::acceptSingleConnection(int sockfd, struct sockaddr* addr, socklen_t* addrlen) const
{
	assert(addr != NULL);
	assert(addrlen != NULL);

	return m_socketOps.acceptSingleConnection(sockfd, addr, addrlen);
}

/**
 * @brief Wrapper function to SocketOps::readFromSocket.
 *
 * @param sockfd The file descriptor of the socket.
 * @param buffer The buffer to read into.
 * @param size The size of the buffer.
 * @param flags The flags for the read operation.
 * @return ssize_t The number of bytes read.
 */
ssize_t Server::readFromSocket(int sockfd, char* buffer, size_t size, int flags) const
{
	assert(buffer != NULL);

	return m_socketOps.readFromSocket(sockfd, buffer, size, flags);
}

/**
 * @brief Wrapper function to SocketOps::writeToSocket.
 *
 * @param sockfd The file descriptor of the socket.
 * @param buffer The buffer to write from.
 * @param size The size of the buffer.
 * @param flags The flags for the write operation.
 * @return ssize_t The number of bytes written.
 */
ssize_t Server::writeToSocket(int sockfd, const char* buffer, size_t size, int flags) const
{
	assert(buffer != NULL);

	return m_socketOps.writeToSocket(sockfd, buffer, size, flags);
}

/* ====== DISPATCH TO PROCESSOPS ====== */

/**
 * @brief Wrapper function to ProcessOps::readProcess.
 *
 * This function delegates the read operation to the m_processOps object, which
 * handles the actual reading process.
 *
 * @param fileDescriptor The file descriptor from which to read data.
 * @param buffer A pointer to the buffer where the read data will be stored.
 * @param size The number of bytes to read from the file descriptor.
 * @return ssize_t The number of bytes read, or -1 if an error occurs.
 */
ssize_t Server::readProcess(int fileDescriptor, char* buffer, size_t size) const
{
	return m_processOps.readProcess(fileDescriptor, buffer, size);
}

/**
 * @brief Wrapper function to ProcessOps::writeProcess.
 *
 * This function delegates the write operation to the process operations handler.
 *
 * @param fileDescriptor The file descriptor to write to.
 * @param buffer The buffer containing the data to be written.
 * @param size The number of bytes to write from the buffer.
 * @return ssize_t The number of bytes written, or -1 on error.
 */
ssize_t Server::writeProcess(int fileDescriptor, const char* buffer, size_t size) const
{
	return m_processOps.writeProcess(fileDescriptor, buffer, size);
}

/**
 * @brief Wrapper function to ProcessOps::waitForProcess.
 *
 * @param pid Pid of the child process to wait for.
 * @param wstatus Stores status information which can be inspected with macros.
 * @param options Options to influence behavior.
 * @return pid_t Process ID of child whose state has changed, or -1 on failure.
 */
pid_t Server::waitForProcess(pid_t pid, int* wstatus, int options) const
{
	return m_processOps.waitForProcess(pid, wstatus, options);
}

/* ====== DISPATCH TO REQUESTPARSER ====== */

/**
 * @brief Wrapper function to RequestParser::parseHeader.
 *
 * @param requestString The request string to parse.
 * @param request The HTTPRequest object to store the parsed request.
 */
void Server::parseHeader(const std::string& requestString, HTTPRequest& request)
{
	m_requestParser.parseHeader(requestString, request);
}

/**
 * @brief Wrapper function to RequestParser::parseBody.
 *
 * @param request The HTTPRequest object to store the parsed body.
 */
void Server::parseChunkedBody(std::string& bodyBuffer, HTTPRequest& request)
{
	RequestParser::parseChunkedBody(bodyBuffer, request);
}

<<<<<<< HEAD
=======
/**
 * @brief Wrapper function to RequestParser::decodeMultipartFormdata.
 *
 * @param request The HTTP request containing the multipart/form-data content to decode.
 */
void Server::decodeMultipartFormdata(HTTPRequest& request) { m_requestParser.decodeMultipartFormdata(request); }

/**
 * @brief Wrapper function to RequestParser::clearParser.
 */
void Server::resetRequestStream() { m_requestParser.resetRequestStream(); }

>>>>>>> 07a2c85c
/* ====== DISPATCH TO RESPONSEBUILDER ====== */

/**
 * @brief Wrapper function to ResponseBuilder::buildResponse.
 *
 * @param connection The Connection to build the response for.
 */
void Server::buildResponse(Connection& connection) { m_responseBuilder.buildResponse(connection); }

/**
 * @brief Wrapper function to ResponseBuilder::getResponse.
 *
 * @return std::string The response string.
 */
std::string Server::getResponse() { return m_responseBuilder.getResponse(); }

/* ====== DISPATCH TO TARGETRESOURCEHANDLER ====== */

/**
 * @brief Wrapper function to TargetResourceHandler::execute.
 *
 * @param connection The Connection object to handle the target resource for.
 */
void Server::findTargetResource(Connection& connection) { m_targetResourceHandler.execute(connection); }

/* ====== INITIALIZATION ====== */

/**
 * @brief Initialize virtual servers.
 *
 * First initializes all wildcard servers (0.0.0.0) in the configuration file by opening a socket for them. They need to
 * be initialized first because any already initialized socket on the same port would block the wildcard server. Then
 * initializes the remaining virtual servers.
 * It checks for duplicate servers using isDuplicateServer() and skips opening the socket server if it already exists.
 *
 * @param server The server object to initialize virtual servers for.
 * @param backlog The maximum length to which the queue of pending connections for the virtual server may grow.
 * @param serverConfigs The vector of server configurations from the configuration file.
 *
 * @return true if at least one virtual server was added, false otherwise.
 */
bool initVirtualServers(Server& server, int backlog, const std::vector<ConfigServer>& serverConfigs)
{
	LOG_INFO << "Initializing virtual servers";

	LOG_DEBUG << "Check for wildcard servers";
	const std::string wildcard = "0.0.0.0";

	for (std::vector<ConfigServer>::const_iterator iter = serverConfigs.begin(); iter != serverConfigs.end(); ++iter) {
		if (iter->host == wildcard) {

			LOG_DEBUG << "Adding virtual server: " << iter->host << ":" << iter->port;

			if (isDuplicateServer(server, iter->host, iter->port))
				continue;

			if (!createVirtualServer(server, iter->host, backlog, iter->port))
				LOG_DEBUG << "Failed to add virtual server: " << iter->host << ":" << iter->port;
		}
	}

	LOG_DEBUG << "Add remaining virtual servers";

	for (std::vector<ConfigServer>::const_iterator iter = serverConfigs.begin(); iter != serverConfigs.end(); ++iter) {

		LOG_DEBUG << "Adding virtual server: " << iter->host << ":" << iter->port;

		if (isDuplicateServer(server, iter->host, iter->port))
			continue;

		if (!createVirtualServer(server, iter->host, backlog, iter->port))
			LOG_DEBUG << "Failed to add virtual server: " << iter->serverName;
	}

	if (server.getVirtualServers().empty())
		return false;

	LOG_INFO << "Finished setting up virtual servers";
	return true;
}

/**
 * @brief Check for duplicate virtual servers.
 *
 * Checks if a virtual server with the provided host and port already exists in the virtual servers map.
 * If the host is "localhost", it checks for a virtual server with the host address "127.0.0.1" or "::1".
 * If the existing server is a wildcard server (0.0.0.0) only the port needs to match.
 *
 * @param server The server object to check for duplicate virtual servers.
 * @param host The host address of the virtual server.
 * @param port The port number of the virtual server.
 *
 * @return true if a duplicate virtual server exists, false otherwise.
 */
bool isDuplicateServer(const Server& server, const std::string& host, const std::string& port)
{
	const std::string wildcard = "0.0.0.0";

	if (host == "localhost") {
		for (std::map<int, Socket>::const_iterator iter = server.getVirtualServers().begin();
			 iter != server.getVirtualServers().end(); ++iter) {
			if ((iter->second.host == wildcard || iter->second.host == "127.0.0.1" || iter->second.host == "::1")
				&& iter->second.port == port) {
				LOG_DEBUG << "Virtual server already exists: " << iter->second;
				return true;
			}
		}
	} else {
		for (std::map<int, Socket>::const_iterator iter = server.getVirtualServers().begin();
			 iter != server.getVirtualServers().end(); ++iter) {
			if ((iter->second.host == wildcard || iter->second.host == host) && iter->second.port == port) {
				LOG_DEBUG << "Virtual server already exists: " << iter->second;
				return true;
			}
		}
	}
	return false;
}

/**
 * @brief Creates a new virtual server and registers it with the server object.
 *
 * Creates a listening socket for a virtual server using the provided host, port, and backlog and adds it to the
 * virtual servers map.
 * Uses Server::resolveListeningAddresses() to get a list of address information for the provided host and port.
 * It then tries to create a listening socket for each value in the list using Server::createListeningSocket(). If
 * succesful calls Server::retrieveSocketInfo() and registers the virtual server using Server::registerVirtualServer().
 * If any step fails, it continues to the next value in the list. After the loop, the created address list is freed. If
 * no valid socket was created, it logs an error and returns false.
 *
 * @param server The server object to add the virtual server to.
 * @param host host address for the virtual server.
 * @param backlog maximum length to which the queue of pending connections for the virtual server may grow.
 * @param port port number for the virtual server.
 *
 * @return true if the virtual server was successfully added, false otherwise.
 */
bool createVirtualServer(Server& server, const std::string& host, int backlog, const std::string& port)
{
	struct addrinfo* list = server.resolveListeningAddresses(host, port);
	if (list == NULL)
		return false;

	size_t successfulSock = 0;
	size_t countTryCreateSocket = 1;
	for (struct addrinfo* curr = list; curr != NULL; curr = curr->ai_next) {
		LOG_DEBUG << countTryCreateSocket << ". try to create listening socket";

		const int newFd = server.createListeningSocket(curr, backlog);
		if (newFd == -1)
			continue;

		const Socket serverSock = server.retrieveSocketInfo(curr->ai_addr);
		if (serverSock.host.empty() && serverSock.port.empty()) {
			close(newFd);
			continue;
		}

		if (!server.registerVirtualServer(newFd, serverSock))
			continue;

		++successfulSock;
	}
	freeaddrinfo(list);

	if (successfulSock == 0) {
		LOG_ERROR << "Cannot bind to a valid socket.";
		return false;
	}

	return true;
}

/* ====== EVENT HANDLING ====== */

/**
 * @brief Runs the main event loop with a server object.
 *
 * This functions enters a continuous loop to handle incoming events == connections.
 * It waits for events with the EpollWrapper.
 * If a vector of events is returned it processes all of them via handleEvent().
 * When events are processed or the server.waitForEvents() timeout happens checks for connection timeouts with
 * checkForTimeout().
 * The loop continues until a signal is received and saved in g_SignalStatus. It then logs the signal.
 * If the signal is SIGQUIT it performs a graceful shutdown with shutdownServer().
 *
 * @param server The server object to run the event loop for.
 * @throws std::runtime_error if waitForEvents() encounters an error.
 */
void runServer(Server& server)
{
	LOG_INFO << "Server started";

	while (g_signalStatus == 0) {
		const int nfds = server.waitForEvents();

		for (std::vector<struct epoll_event>::const_iterator iter = server.eventsBegin();
			 iter != server.eventsBegin() + nfds; ++iter) {
			handleEvent(server, *iter);
		}
		checkForTimeout(server);
	}
	LOG_INFO << "Received signal " << signalNumToName(g_signalStatus);
	if (g_signalStatus == SIGQUIT)
		shutdownServer(server);
}

/**
 * @brief Accepts new connections or handles existing ones

 * This function acts as a general dispatcher for handling events.
 * Checks if the event file descriptor is in the virtual servers map. If it is, it calls acceptConnections().
 * If the event mask contains EPOLLERR, it logs an error and closes the virtual server.
 *
 * If the event file descriptor is in the CGI connections map, it calls handleConnection() with the associated
 * referenced connection.
 *
 * Otherwise, it calls handleConnection() with the associated connection from the connections map.
 * If the event mask contains EPOLLERR or EPOLLHUP, the event mask is set to EPOLLIN.
 * This is done to handle errors and hangups that may occur during the processing of the connection.
 * The Server could then try to recv(), which will return 0 in case of EPOLLHUP or -1 in case of EPOLLERR,
 * resulting in a connection close.
 * @sa https://stackoverflow.com/a/29206631
 *
 * A connection should exist in the connections map, therefore it is not checked if the file descriptor
 * is in the connections map.
 *
 * @param event The epoll event to handle.
 */
void handleEvent(Server& server, struct epoll_event event)
{
	uint32_t eventMask = event.events;

	std::map<int, Socket>::const_iterator iter = server.getVirtualServers().find(event.data.fd);
	std::map<int, Connection*>::iterator cgiIter = server.getCGIConnections().find(event.data.fd);
	if (iter != server.getVirtualServers().end()) {
		if ((eventMask & EPOLLERR) != 0) {
			LOG_ERROR << "Error condition happened on the associated file descriptor of " << iter->second;
			server.removeVirtualServer(event.data.fd);
			return;
		}
		acceptConnections(server, iter->first, iter->second, eventMask);
	} else if (cgiIter != server.getCGIConnections().end()) {
		handleConnection(server, cgiIter->first, *cgiIter->second);
	} else {
		if ((eventMask & EPOLLERR) != 0) {
			LOG_DEBUG << "epoll_wait: EPOLLERR";
			eventMask = EPOLLIN;
		} else if ((eventMask & EPOLLHUP) != 0) {
			LOG_DEBUG << "epoll_wait: EPOLLHUP";
			eventMask = EPOLLIN;
		}
		handleConnection(server, event.data.fd, server.getConnections().at(event.data.fd));
	}
}

/**
 * @brief Accept new connections
 *
 * If the event mask does not contain `EPOLLIN`, it logs an error and returns. A server socket should always receive a
 * read event.
 *
 * In a loop, calls Server::acceptSingleConnection() to accept new connections on the server socket.
 * When Server::acceptSingleConnection() is successful, information of the client socket is retrieved with
 * Server::retrieveSocketInfo(). This new client socket is then registered with Server::registerConnection().
 *
 * The while-loop allows for multiple connections to be accepted in one call of this function. It is broken when
 * accept() sets errno to EAGAIN or EWOULDBLOCK (equivalent error codes indicating that a non-blocking operation would
 * normally block), meaning that no more connections are pending. If another errno is returned logs an error and
 * continues to the next iteration of the loop. This is because the server sockets are in EPOLLET mode. If only one
 * connection would be accepted the same server fd would not be reported again.
 *
 * @param server The server object to accept connections for.
 * @param serverFd File descriptor of the server socket.
 * @param serverSock Server socket which reported an event.
 * @param eventMask Event mask of the reported event.
 */
void acceptConnections(Server& server, int serverFd, const Socket& serverSock, uint32_t eventMask)
{
	LOG_DEBUG << "Accept connections on: " << serverSock;

	if ((eventMask & EPOLLIN) == 0) {
		LOG_ERROR << "Received unknown event:" << eventMask;
		return;
	}

	const bool isWildcardServer = (serverSock.host == "0.0.0.0");

	while (true) {
		struct sockaddr_storage clientAddr = {};
		socklen_t clientLen = sizeof(clientAddr);

		// NOLINTNEXTLINE: we need to use reinterpret_cast to convert sockaddr_storage to sockaddr
		struct sockaddr* addrCast = reinterpret_cast<struct sockaddr*>(&clientAddr);

		const int clientFd = server.acceptSingleConnection(serverFd, addrCast, &clientLen);
		if (clientFd == -2)
			return; // No more pending connections
		if (clientFd == -1)
			continue; // Error accepting connection

		const Socket clientSock = server.retrieveSocketInfo(addrCast);
		if (clientSock.host.empty() && clientSock.port.empty()) {
			close(clientFd);
			continue;
		}

		const Socket boundSock = isWildcardServer ? server.retrieveBoundSocketInfo(clientFd) : serverSock;
		if (boundSock.host.empty() && boundSock.port.empty()) {
			close(clientFd);
			continue;
		}

		if (!server.registerConnection(boundSock, clientFd, clientSock))
			continue;
	}
}

/**
 * @brief Handle a client connection.
 *
 * After epoll reports an event on a client socket, this function is called to handle the connection. The event from the
 * client can either be incoming (EPOLLIN) or outgoing (EPOLLOUT).
 * This function dispatches to the correct subfunction depending on the connection state:
 * 1. Connection::Idle (in): every new connection starts in this state after it connects. Also if the connection is
 * kept alive, it is in this state. When the client wants to send a request it changes the state to
 * Connection::ReceiveHeader.
 * 2. Connection::ReceiveHeader (in): when the connection wants to send a request. connectionReceiveHeader() reads the
 * request header from the client and parses it. If the request header is complete, it changes the state to
 * Connection::ReceiveBody, Connection::ReceiveFromCGI or Connection::BuildResponse.
 * 2. Connection::ReceiveBody (in): if the request header indicates a body, connectionReceiveBody() reads the body from
 * the client. If the body is complete, it changes the state to either Connection::SendToCGI or
 * Connection::BuildResponse.
 * 3. Connection::SendToCGI (out): no action is taken to send data to the CGI process in this function.
 * 4. Connection::ReceiveFromCGI (in): no action is taken to receive data from the CGI process in this function.
 * 5. Connection::BuildResponse (out): after a complete request (header and optional body) and optionally the body
 * generated by a CGI process is received connectionBuildResponse() builds the response for the client.
 * It then changes the state to Connection::SendResponse and also calls connectionSendResponse() to try to immediatly
 * send the response to the client.
 * 6. Connection::SendResponse (out): connectionSendResponse() sends the response to the client. This dispatch happens
 * only if the response is not completely sent the first time.
 * 7. Connection::Timeout (out): if the connection has timed out, connectionHandleTimeout() sets the request status to
 * timeout. Then it calls connectionBuildResponse() to build the error message, which then gets sent with
 * connectionSendResponse().
 * 7. Connection::Closed (not reached): the connection is closed and can be cleaned. This case should not be reached.
 *
 * @param server The server object to handle the connection for.
 * @param activeFd The file descriptor being handled.
 * @param connection The connection object to handle.
 */
void handleConnection(Server& server, const int activeFd, Connection& connection)
{
	LOG_DEBUG << "Handling connection: " << connection.m_clientSocket << " on fd: " << activeFd
			  << " for server: " << connection.m_serverSocket;

	switch (connection.m_status) {
	case (Connection::Idle):
		connection.m_status = Connection::ReceiveHeader;
		connectionReceiveHeader(server, activeFd, connection);
		break;
	case (Connection::ReceiveHeader):
		connectionReceiveHeader(server, activeFd, connection);
		break;
	case (Connection::ReceiveBody):
		connectionReceiveBody(server, activeFd, connection);
		break;
	case (Connection::SendToCGI):
		connectionSendToCGI(server, connection);
		break;
	case (Connection::ReceiveFromCGI):
		connectionReceiveFromCGI(server, connection);
		break;
	case (Connection::BuildResponse):
		connectionBuildResponse(server, activeFd, connection);
		break;
	case (Connection::SendResponse):
		connectionSendResponse(server, activeFd, connection);
		break;
	case (Connection::Timeout):
		connectionHandleTimeout(server, activeFd, connection);
		break;
	case (Connection::Closed):
		break;
	}
}

/**
 * @brief Receive request header from a client.
 *
 * This function reads data from the client socket using Server::readFromSocket().
 * The amount of bytes to read from the socket is determined by the bytes already received from the client. It can
 * never be bigger than the buffer size.
 * - If bytes read is -1, it indicates an internal server error
 * - If bytes read is 0, it indicates that the connection has been closed by the client
 * In both cases the clientFd is closed and the connection status is set to Closed.
 * If bytes read is greater than 0, the bytes received are added to the connection buffer and the bytes received of
 * the connection are updated as well as time since the last event is updated to the current time. If the buffer
 * contains a complete request header, the function handleCompleteRequestHeader() is called. If no complete request
 * was received and the received bytes match the buffer size, sets HTTP status code to 413 Request Header Fields Too
 * Large and status to BuildResponse, since the request header was too big.
 *
 * @param server The server object which handles the connection.
 * @param activeFd The file descriptor being handled.
 * @param connection The connection object to receive the request for.
 * @todo Implement body handling.
 * @todo make clientHeaderBufferSize configurable.
 */
void connectionReceiveHeader(Server& server, int activeFd, Connection& connection)
{
	if (activeFd != connection.m_clientFd)
		return;
	LOG_DEBUG << "Receive Request Header for: " << connection.m_clientSocket;

	std::vector<char>& buffer = server.getBuffer();
	if (buffer.capacity() < Server::s_clientHeaderBufferSize)
		buffer.resize(Server::s_clientHeaderBufferSize);

	const size_t bytesToRead = Server::s_clientHeaderBufferSize - connection.m_buffer.size();
	LOG_DEBUG << "Bytes to read: " << bytesToRead;

	const ssize_t bytesRead = server.readFromSocket(activeFd, &buffer[0], bytesToRead, 0);
	LOG_DEBUG << "Bytes read: " << bytesRead;

	if (bytesRead == -1) {
		LOG_ERROR << "Internal server error while reading from socket: " << connection.m_clientSocket;
		server.removeConnection(activeFd);
		return;
	}
	if (bytesRead == 0) {
		LOG_INFO << "Connection closed by client: " << connection.m_clientSocket;
		server.removeConnection(activeFd);
		return;
	}

	connection.m_buffer.append(buffer.begin(), buffer.begin() + bytesRead);
	connection.m_timeSinceLastEvent = std::time(0);
	if (isCompleteRequestHeader(connection.m_buffer)) {
		handleCompleteRequestHeader(server, activeFd, connection);
	} else {
		LOG_DEBUG << "Received partial request header: " << '\n' << connection.m_buffer;
		if (connection.m_buffer.size() >= Server::s_clientHeaderBufferSize) {
			LOG_ERROR << "Buffer full, didn't receive complete request header from " << connection.m_clientSocket;
			connection.m_request.httpStatus = StatusRequestHeaderFieldsTooLarge;
			connection.m_request.shallCloseConnection = true;
			connection.m_status = Connection::BuildResponse;
			server.modifyEvent(activeFd, EPOLLOUT);
		}
	}
}

/**
 * @brief Handles the complete request header received from a client.
 *
 * This function processes the complete request header received from a client,
 * parses the header, sets the active server configuration, and determines the
 * next steps based on the request type (e.g., CGI request, request with body).
 *
 * The function performs the following steps:
 * - Logs the received request header.
 * - Parses the request header.
 * - Sets the active server configuration based on the "Host" header.
 * - Finds the target resource for the request.
 * - Handles redirection if applicable by adding a "Location" header.
 * - Checks if the request method is allowed by the location.
 * - Handles CGI requests if applicable.
 * - Determines the next connection status based on the request type.
 *
 * If an error occurs during header parsing, the function logs the error, sets
 * the connection status to BuildResponse, and modifies the event to EPOLLOUT.
 *
 * If an error occurs while inserting the "Location" header, the function sets
 * the HTTP status code to 500 Internal Server Error, sets the connection status
 * to BuildResponse, and modifies the event to EPOLLOUT.
 *
 * If the request is for a location with a return directive, the function sets
 * the connection status to BuildResponse and modifies the event to EPOLLOUT.
 *
 * If the request is a CGI request, the function initializes and executes the
 * CGI handler, and registers the CGI file descriptors for EPOLLOUT and EPOLLIN
 * events.
 *
 * Depending on the request type, the function updates the connection status to
 * ReceiveBody, ReceiveFromCGI, or BuildResponse, and modifies the event to
 * EPOLLOUT if necessary.
 * @param server Reference to the Server instance handling the request.
 * @param clientFd File descriptor of the client connection.
 * @param connection Reference to the Connection instance representing the client connection.
 */
void handleCompleteRequestHeader(Server& server, int clientFd, Connection& connection)
{
	LOG_DEBUG << "Received complete request header: " << '\n' << connection.m_buffer;

	try {
		server.parseHeader(connection.m_buffer, connection.m_request);
	} catch (std::exception& e) {
		LOG_ERROR << e.what();
		connection.m_status = Connection::BuildResponse;
		server.modifyEvent(clientFd, EPOLLOUT);
		return;
	}

	if (connection.m_request.contentLength > connection.location->maxBodySize) {
		connection.m_request.httpStatus = StatusRequestEntityTooLarge;
		connection.m_request.shallCloseConnection = true;
		connection.m_status = Connection::BuildResponse;
		server.modifyEvent(clientFd, EPOLLOUT);
		return;
	}

	std::map<std::string, std::string>::iterator iter = connection.m_request.headers.find("host");
	if (iter != connection.m_request.headers.end()) {
		if (!hasValidServerConfig(connection, server.getServerConfigs(), iter->second)) {
			LOG_ERROR << "Failed to set active server for " << connection.m_clientSocket;
			server.removeConnection(clientFd);
			return;
		}
	}
	LOG_DEBUG << "Active server: " << connection.m_serverSocket;

	server.findTargetResource(connection);

	if (connection.m_request.hasReturn) {
		connection.m_status = Connection::BuildResponse;
		server.modifyEvent(clientFd, EPOLLOUT);
		return;
	}

	// Allow for non-existing files when POST is used
	if (connection.m_request.method == MethodPost && connection.m_request.httpStatus == StatusNotFound)
		connection.m_request.httpStatus = StatusOK;

	// Allow access to directories w/o autoindex when POST is used
	if (connection.m_request.method == MethodPost && connection.m_request.isDirectory)
		connection.m_request.httpStatus = StatusOK;

    // FIXME:
	// Allow directories to be deleted
	// if (connection.m_request.method == MethodDelete && connection.m_request.isDirectory)
	// 	connection.m_request.httpStatus = StatusOK;

	// bool array and method are scoped with enum Method
	// NOLINTNEXTLINE(cppcoreguidelines-pro-bounds-constant-array-index)
	if (!connection.location->allowMethods[connection.m_request.method])
		connection.m_request.httpStatus = StatusMethodNotAllowed;
	connection.m_request.shallCloseConnection = true;

	if (isCGIRequested(connection)) {
		connection.m_request.hasCGI = true;
		CGIHandler cgiHandler(connection, server.getProcessOps());
		if (connection.m_request.httpStatus == StatusInternalServerError) {
			connection.m_status = Connection::BuildResponse;
			server.modifyEvent(clientFd, EPOLLOUT);
			return;
		}
		cgiHandler.execute(server.getEpollFd(), server.getConnections(), server.getCGIConnections());
	}

<<<<<<< HEAD
	if (connection.m_request.httpStatus != StatusOK) {
		connection.m_status = Connection::BuildResponse;
		server.modifyEvent(clientFd, EPOLLOUT);
		return;
	}

	if (connection.m_request.hasBody) {
=======
	LOG_DEBUG << "HTTP Status: " << connection.m_request.httpStatus;

	if (connection.m_request.httpStatus == StatusOK && connection.m_request.hasBody) {
>>>>>>> 07a2c85c
		connection.m_status = Connection::ReceiveBody;
		connection.m_buffer.erase(0, connection.m_buffer.find("\r\n\r\n") + 4);
		if (!connection.m_buffer.empty())
			handleBody(server, clientFd, connection);
	} else if (connection.m_request.hasCGI) {
		connection.m_status = Connection::ReceiveFromCGI;
		if (!server.registerCGIFileDescriptor(connection.m_pipeFromCGIReadEnd, EPOLLIN, connection)) {
			connection.m_request.httpStatus = StatusInternalServerError;
			connection.m_status = Connection::BuildResponse;
			server.modifyEvent(connection.m_clientFd, EPOLLOUT);
		} else
			server.removeEvent(clientFd);
	} else {
		connection.m_status = Connection::BuildResponse;
		server.modifyEvent(clientFd, EPOLLOUT);
	}
}

/**
 * @brief Checks if the connection buffer contains a request header.
 *
 * A request header is defined as a string that ends with "\r\n\r\n".
 * @param connectionBuffer The buffer to check for a complete request.
 * @return true if the buffer contains a complete request, false otherwise.
 */
bool isCompleteRequestHeader(const std::string& connectionBuffer)
{
	return (connectionBuffer.find("\r\n\r\n") != std::string::npos);
}

/**
 * @brief Checks if a CGI request is made based on the connection details.
 *
 * This function determines if a CGI request is being made by examining the
 * URI path of the request and comparing it with the CGI path and extension
 * specified in the connection's location.
 *
 * @param connection The connection object containing request and location details.
 * @return true if a CGI request is identified, false otherwise.
 */
bool isCGIRequested(Connection& connection)
{
	// FIXME: May need to iterate through multiple paths and extensions
	if (connection.location->cgiPath.empty() || connection.location->cgiExt.empty())
		return false;

	size_t extPos = connection.m_request.uri.path.find(connection.location->cgiExt);

	// If extension is found and is at the end of the path or followed by a slash
	return (extPos != std::string::npos
		&& (extPos + connection.location->cgiExt.size() == connection.m_request.uri.path.size()
			|| connection.m_request.uri.path.at(extPos + connection.location->cgiExt.size()) == '/'));
}

/**
 * @brief Handles the reception of the request body from a client connection.
 *
 * This function reads data from the client socket and appends it to the connection's buffer.
 * It checks for various conditions such as errors during reading, client disconnection,
 * maximum body size limit, and completeness of the request body. Depending on these conditions,
 * it updates the connection status and modifies the event for the client socket.
 *
 * @param server Reference to the Server instance handling the connection.
 * @param activeFd The file descriptor being handled.
 * @param connection Reference to the Connection instance representing the client connection.
 *
 * @note If an error occurs while reading from the socket, the client connection is closed.
 * @note If the buffer size exceeds the maximum allowed client request body size, an error is logged
 * and the connection's HTTP status is set to StatusRequestEntityTooLarge.
 * @note If the request body is complete, it is parsed and the connection status is updated either to
 * Connection:SendToCGI or Connection::BuildResponse.
 */
void connectionReceiveBody(Server& server, int activeFd, Connection& connection)
{
	if (activeFd != connection.m_clientFd)
		return;
	LOG_DEBUG << "Receive Body for: " << connection.m_clientSocket;

	std::vector<char>& buffer = server.getBuffer();
	if (buffer.capacity() < Server::s_clientBodyBufferSize)
		buffer.resize(Server::s_clientBodyBufferSize);

	size_t bytesAvailable = 0;
	if (!connection.m_request.isChunked && connection.m_request.contentLength + 1 < connection.location->maxBodySize)
		bytesAvailable = connection.m_request.contentLength - connection.m_buffer.size();
	else
		bytesAvailable = connection.location->maxBodySize - connection.m_buffer.size();
	size_t bytesToRead = Server::s_clientBodyBufferSize;
	if (bytesAvailable <= Server::s_clientBodyBufferSize)
		bytesToRead -= bytesAvailable;
	LOG_DEBUG << "Bytes to read: " << bytesToRead;

	const ssize_t bytesRead = server.readFromSocket(activeFd, &buffer[0], bytesToRead, 0);
	LOG_DEBUG << "Bytes read: " << bytesRead;

	if (bytesRead == -1) {
		LOG_ERROR << "Internal server error while reading from socket: " << connection.m_clientSocket;
		server.removeConnection(activeFd);
		return;
	}
	if (bytesRead == 0) {
		LOG_INFO << "Connection closed by client: " << connection.m_clientSocket;
		server.removeConnection(activeFd);
		return;
	}

	connection.m_buffer.append(buffer.begin(), buffer.begin() + bytesRead);
	connection.m_timeSinceLastEvent = std::time(0);
	handleBody(server, activeFd, connection);
}

/**
 * @brief Handles the body of the HTTP request.
 *
 * This function processes the body of the HTTP request. If the complete body
 * is received, it parses the body and updates the connection status based on
 * whether CGI is involved. If only a partial body is received, it checks for
 * errors such as bad request or exceeding the maximum allowed body size.
 *
 * @param server Reference to the Server object.
 * @param activeFd The file descriptor of the active connection.
 * @param connection Reference to the Connection object.
 */
void handleBody(Server& server, int activeFd, Connection& connection)
{
	if (!connection.m_request.isChunked && connection.m_request.contentLength == connection.m_buffer.size())
		connection.m_request.isCompleteBody = true;

	if (connection.m_request.isChunked) {
		try {
			server.parseChunkedBody(connection.m_buffer, connection.m_request);
		} catch (std::exception& e) {
			LOG_ERROR << e.what();
			connection.m_status = Connection::BuildResponse;
			server.modifyEvent(activeFd, EPOLLOUT);
			return;
		}
	}

	if (!connection.m_request.isCompleteBody) {
		LOG_DEBUG << "Received partial request body";
		// Printing body can be confusing for big files.
		// LOG_DEBUG << connection.m_buffer;
		if (connection.m_request.httpStatus != StatusOK) {
			connection.m_status = Connection::BuildResponse;
			connection.m_request.shallCloseConnection = true;
			server.modifyEvent(activeFd, EPOLLOUT);
		} else if (connection.m_buffer.size() >= connection.location->maxBodySize) {
			LOG_ERROR << "Maximum allowed client request body size reached from " << connection.m_clientSocket;
			connection.m_request.httpStatus = StatusRequestEntityTooLarge;
			connection.m_request.shallCloseConnection = true;
			connection.m_status = Connection::BuildResponse;
			server.modifyEvent(activeFd, EPOLLOUT);
		} else if (!connection.m_request.isChunked && connection.m_request.contentLength < connection.m_buffer.size()) {
			LOG_ERROR << ERR_CONTENT_LENGTH;
			LOG_ERROR << "Content-Length: " << connection.m_request.contentLength
					  << ", Buffer size: " << connection.m_buffer.size();
			connection.m_request.httpStatus = StatusBadRequest;
			connection.m_request.shallCloseConnection = true;
			connection.m_status = Connection::BuildResponse;
			server.modifyEvent(activeFd, EPOLLOUT);
		}
		return;
	}

	LOG_DEBUG << "Received complete request body";
	// Printing body can be confusing for big files.
	// LOG_DEBUG << connection.m_buffer;
	if (!connection.m_request.isChunked)
		connection.m_request.body = connection.m_buffer;

	if (connection.m_request.hasMultipartFormdata) {
		try {
			server.decodeMultipartFormdata(connection.m_request);
		} catch (std::runtime_error& e) {
			LOG_ERROR << e.what();
			connection.m_request.httpStatus = StatusBadRequest;
			connection.m_request.shallCloseConnection = true;
			connection.m_status = Connection::BuildResponse;
			server.modifyEvent(activeFd, EPOLLOUT);
			return;
		}
	}

	if (connection.m_request.hasCGI) {
		connection.m_status = Connection::SendToCGI;
		if (connection.m_request.method == MethodPost
			&& !server.registerCGIFileDescriptor(connection.m_pipeToCGIWriteEnd, EPOLLOUT, connection)) {
			connection.m_request.httpStatus = StatusInternalServerError;
			connection.m_status = Connection::BuildResponse;
			server.modifyEvent(activeFd, EPOLLOUT);
			return;
		}
		server.removeEvent(activeFd);
	} else {
		connection.m_status = Connection::BuildResponse;
		server.modifyEvent(activeFd, EPOLLOUT);
	}
}

/**
 * @brief Sends the request body to the CGI process.
 *
 * This function handles sending the request body from the connection to the CGI process.
 * If the request body is empty, it logs an error, sets the HTTP status to internal server error,
 * updates the connection status to build response, modifies the event to EPOLLOUT, and removes
 * the CGI file descriptors from the server.
 *
 * If the request body is not empty, it attempts to write the body to the CGI process. If the write
 * operation fails, it logs an error, sets the HTTP status to internal server error, updates the
 * connection status to build response, modifies the event to EPOLLOUT, and removes the CGI file
 * descriptors from the server.
 *
 * If the entire body is successfully written to the CGI process, it logs a debug message, updates
 * the connection status to receive from CGI, clears the request body, and removes the write end
 * of the CGI pipe from the server.
 *
 * If only part of the body is written, it updates the request body to contain the remaining data.
 *
 * @param server Reference to the Server object.
 * @param connection Reference to the Connection object.
 */
void connectionSendToCGI(Server& server, Connection& connection)
{
	LOG_DEBUG << "Send to CGI for: " << connection.m_clientSocket;

	if (connection.m_request.body.empty()) {
		LOG_ERROR << "empty body: can't send to CGI";
		connection.m_request.httpStatus = StatusInternalServerError;
		connection.m_status = Connection::BuildResponse;
		server.addEvent(connection.m_clientFd, EPOLLOUT);
		server.removeCGIFileDescriptor(connection.m_pipeToCGIWriteEnd);
		return;
	}

	const ssize_t bytesSent = server.writeProcess(
		connection.m_pipeToCGIWriteEnd, connection.m_request.body.c_str(), connection.m_request.body.size());
	LOG_DEBUG << "Bytes sent to CGI: " << bytesSent;

	if (bytesSent == -1) {
		LOG_ERROR << "write(): can't send to CGI: " << std::strerror(errno);
		connection.m_request.httpStatus = StatusInternalServerError;
		connection.m_status = Connection::BuildResponse;
		server.addEvent(connection.m_clientFd, EPOLLOUT);
		server.removeCGIFileDescriptor(connection.m_pipeToCGIWriteEnd);
		return;
	}
	if (bytesSent == static_cast<ssize_t>(connection.m_request.body.size())) {
		LOG_DEBUG << "CGI: Full body sent";
		connection.m_status = Connection::ReceiveFromCGI;
		connection.m_request.body.clear();
		server.removeCGIFileDescriptor(connection.m_pipeToCGIWriteEnd);
		if (!server.registerCGIFileDescriptor(connection.m_pipeFromCGIReadEnd, EPOLLIN, connection)) {
			connection.m_request.httpStatus = StatusInternalServerError;
			connection.m_status = Connection::BuildResponse;
			server.addEvent(connection.m_clientFd, EPOLLOUT);
		}
		return;
	}
	connection.m_request.body.erase(0, bytesSent);
}

/**
 * @brief Handles receiving data from a CGI script and processes it accordingly.
 *
 * This function reads data from the CGI script's output pipe and appends it to the request body.
 * It also handles errors during the read operation and manages the connection state based on the
 * data received. If the read operation indicates that the CGI script has finished sending data,
 * the function will transition the connection to the response-building state and clean up the
 * associated file descriptors.
 *
 * @param server Reference to the Server instance managing the connection.
 * @param connection Reference to the Connection instance representing the client connection.
 */
void connectionReceiveFromCGI(Server& server, Connection& connection)
{
	LOG_DEBUG << "Receive from CGI for: " << connection.m_clientSocket;

	std::vector<char>& buffer = server.getBuffer();
	if (buffer.capacity() < Server::s_cgiBodyBufferSize)
		buffer.resize(Server::s_cgiBodyBufferSize);

	const ssize_t bytesRead
		= server.readProcess(connection.m_pipeFromCGIReadEnd, &buffer[0], Server::s_cgiBodyBufferSize);
	LOG_DEBUG << "Bytes read: " << bytesRead;

	if (bytesRead == -1) {
		LOG_ERROR << "read(): can't read from CGI: " << std::strerror(errno);
		connection.m_request.httpStatus = StatusInternalServerError;
		connection.m_status = Connection::BuildResponse;
		server.addEvent(connection.m_clientFd, EPOLLOUT);
		server.removeCGIFileDescriptor(connection.m_pipeFromCGIReadEnd);
		if (connection.m_pipeToCGIWriteEnd != -1)
			server.removeCGIFileDescriptor(connection.m_pipeToCGIWriteEnd);
		return;
	}
	if (bytesRead == 0) {
		LOG_DEBUG << "CGI: Full body received";
		connection.m_status = Connection::BuildResponse;
		server.addEvent(connection.m_clientFd, EPOLLOUT);
		server.removeCGIFileDescriptor(connection.m_pipeFromCGIReadEnd);
		if (connection.m_pipeToCGIWriteEnd != -1)
			server.removeCGIFileDescriptor(connection.m_pipeToCGIWriteEnd);
		int status = 0;
		if (server.waitForProcess(connection.m_cgiPid, &status, 0) == -1) {
			connection.m_request.httpStatus = StatusInternalServerError;
			return;
		}
		// Check if the child exited normally with exit() or returning from main()
		if (WIFEXITED(status)) { // NOLINT: misinterpretation by HIC++ standard
			int exitCode = WEXITSTATUS(status); // NOLINT: misinterpretation by HIC++ standard
			// Any child exit status unequal to 0 indicates unsuccessful completion of the process
			if (exitCode != 0) {
				LOG_ERROR << "child returned with: " << exitCode;
				connection.m_request.httpStatus = StatusInternalServerError;
				return;
			}
		} else if (WIFSIGNALED(status)) { // NOLINT: misinterpretation by HIC++ standard
			int signalNumber = WTERMSIG(status); // NOLINT: misinterpretation by HIC++ standard
			LOG_ERROR << "child terminated by signal: " << signalNumber << " (" << signalNumToName(signalNumber) << ")";
			connection.m_request.httpStatus = StatusInternalServerError;
			return;
		}
	}
	connection.m_request.body.append(buffer.begin(), buffer.begin() + bytesRead);
}

/**
 * @brief Builds the response for a client connection.
 *
 * Builds the response for a client connection by calling Server::buildResponse().
 * The response is stored in the connection buffer.
 * The connection status is set to SendResponse and the response is sent to the client by calling
 * connectionSendResponse().
 *
 * @param server The server object which handles the connection.
 * @param activeFd The file descriptor being handled.
 * @param connection The connection object to build the response for.
 */
void connectionBuildResponse(Server& server, int activeFd, Connection& connection)
{
	LOG_DEBUG << "BuildResponse for: " << connection.m_clientSocket;

	server.buildResponse(connection);
	connection.m_buffer.clear();
	connection.m_buffer = server.getResponse();
	connection.m_status = Connection::SendResponse;
	connectionSendResponse(server, activeFd, connection);
}

/**
 * @brief Sends the response to a client connection.
 *
 * Sends the response to a client connection by calling Server::writeToSocket().
 * The amount of bytes to send is determined by the size of the connection buffer.
 * If sent bytes == -1 it indicates an internal server error and the connection is closed.
 * If the response is not completely sent, the bytes sent are removed from the buffer and timeSinceLastEvent is
 * updated.
 * If the response is completely sent and the connection is set to close, the client socket is closed and the
 * connection status is set to Closed.
 * If the response is completely sent and the connection is not set to close, the event is modified to listen to
 * EPOLLIN and the connection is cleared.
 * @param server The server object which handles the connection.
 * @param activeFd The file descriptor being handled.
 * @param connection The connection object to send the response for.
 */
void connectionSendResponse(Server& server, int activeFd, Connection& connection)
{
	LOG_DEBUG << "SendResponse for: " << connection.m_clientSocket << " on socket:" << activeFd;

	const ssize_t bytesToSend = static_cast<ssize_t>(connection.m_buffer.size());
	const ssize_t sentBytes = server.writeToSocket(activeFd, connection.m_buffer.c_str(), bytesToSend, 0);
	if (sentBytes == -1) {
		LOG_ERROR << "Internal server error";
		server.removeConnection(activeFd);
		return;
	}

	if (sentBytes < bytesToSend) {
		LOG_DEBUG << "Sent " << sentBytes << " bytes";
		connection.m_buffer.erase(0, sentBytes);
		connection.m_timeSinceLastEvent = std::time(0);
		return;
	}

	if (connection.m_request.shallCloseConnection) {
		LOG_DEBUG << "Closing connection";
		server.removeConnection(activeFd);
	} else {
		LOG_DEBUG << "Connection alive";
		server.modifyEvent(activeFd, EPOLLIN);
		clearConnection(connection, server.getServerConfigs());
	}
}

/**
 * @brief Handles a timeout for a client connection.
 *
 * Handles a timeout for a client connection by setting the request status to StatusRequestTimeout.
 * Then it builds the error message by calling connectionBuildResponse().
 *
 * @param server The server object which handles the connection.
 * @param activeFd The file descriptor being handled.
 * @param connection The connection object to handle the timeout for.
 */
void connectionHandleTimeout(Server& server, int activeFd, Connection& connection)
{
	if (activeFd != connection.m_clientFd)
		return;

	LOG_DEBUG << "Timeout for: " << connection.m_clientSocket;

	connection.m_request.shallCloseConnection = true;
	connection.m_request.httpStatus = StatusRequestTimeout;

	connectionBuildResponse(server, activeFd, connection);
}

/**
 * @brief Iterates through all connections and checks if any have timed out.
 *
 * If the connection status is Closed, it is skipped.
 * The time since last event is saved in a variable to print it to the log and check
 * if it is greater than the timeout set for the server. If it is, the connection is modified to EPOLLOUT,
 * and the state is set to Timeout. When the fd is ready to receive a message the timeout error will be send.
 */
void checkForTimeout(Server& server)
{
	for (std::map<int, Connection>::iterator iter = server.getConnections().begin();
		 iter != server.getConnections().end(); ++iter) {
		const time_t timeSinceLastEvent = std::time(0) - iter->second.m_timeSinceLastEvent;
		LOG_DEBUG << iter->second.m_clientSocket << ": Time since last event: " << timeSinceLastEvent;
		if (timeSinceLastEvent > server.getClientTimeout()) {
			LOG_INFO << "Connection timeout: " << iter->second.m_clientSocket;
			server.modifyEvent(iter->first, EPOLLOUT);
			iter->second.m_status = Connection::Timeout;
		}
	}
}

/* ====== CLEANUP ====== */

/**
 * @brief Iterates through all connections, closes and removes idle ones.
 *
 * The for loop through the connections map has no increment statement because the
 * iterator is incremented in the loop body. If .erase() is called on an iterator,
 * it is invalidated.
 *
 * @param server The server object to cleanup idle connections for.
 */
void cleanupIdleConnections(Server& server)
{
	for (std::map<int, Connection>::iterator iter = server.getConnections().begin();
		 iter != server.getConnections().end();
		/* no iter*/) {
		if (iter->second.m_status == Connection::Idle) {
			close(iter->first);
			server.getConnections().erase(iter++);
		} else
			++iter;
	}
}

/**
 * @brief Performs a graceful shutdown of the server.
 *
 * Closes all virtual servers, cleans up idle and closed connections.
 * Then enters another event loop with two conditions:
 * 1. last signal received is SIGQUIT (which initiated graceful shutdown)
 * 2. as long as active connections exist.
 * This second loop always cleans up idle connections. It can also be interrupted with another signal, which aborts
 * the graceful shutdown.
 *
 * @param server The server object to shut down.
 * @sa https://pkg.go.dev/net/http#Server.Shutdown
 */
void shutdownServer(Server& server)
{
	LOG_DEBUG << "Closing all virtual servers";
	for (std::map<int, Socket>::iterator iter = server.getVirtualServers().begin();
		 iter != server.getVirtualServers().end(); ++iter) {
		server.removeEvent(iter->first);
		close(iter->first);
	}
	server.getVirtualServers().clear();

	LOG_DEBUG << "Cleanup idle connections";
	cleanupIdleConnections(server);

	LOG_DEBUG << "Waiting for connections to finish";
	while (g_signalStatus == SIGQUIT && !server.getConnections().empty()) {
		const int nfds = server.waitForEvents();

		for (std::vector<struct epoll_event>::const_iterator iter = server.eventsBegin();
			 iter != server.eventsBegin() + nfds; ++iter) {
			handleEvent(server, *iter);
		}
		checkForTimeout(server);
		cleanupIdleConnections(server);
	}
	if (g_signalStatus != SIGQUIT)
		LOG_INFO << "Graceful shutdown interrupted with signal " << g_signalStatus;
	else
		LOG_INFO << "Server shutdown gracefully";
}<|MERGE_RESOLUTION|>--- conflicted
+++ resolved
@@ -502,8 +502,6 @@
 	RequestParser::parseChunkedBody(bodyBuffer, request);
 }
 
-<<<<<<< HEAD
-=======
 /**
  * @brief Wrapper function to RequestParser::decodeMultipartFormdata.
  *
@@ -511,12 +509,6 @@
  */
 void Server::decodeMultipartFormdata(HTTPRequest& request) { m_requestParser.decodeMultipartFormdata(request); }
 
-/**
- * @brief Wrapper function to RequestParser::clearParser.
- */
-void Server::resetRequestStream() { m_requestParser.resetRequestStream(); }
-
->>>>>>> 07a2c85c
 /* ====== DISPATCH TO RESPONSEBUILDER ====== */
 
 /**
@@ -1074,7 +1066,8 @@
 		cgiHandler.execute(server.getEpollFd(), server.getConnections(), server.getCGIConnections());
 	}
 
-<<<<<<< HEAD
+	LOG_DEBUG << "HTTP Status: " << connection.m_request.httpStatus;
+
 	if (connection.m_request.httpStatus != StatusOK) {
 		connection.m_status = Connection::BuildResponse;
 		server.modifyEvent(clientFd, EPOLLOUT);
@@ -1082,11 +1075,6 @@
 	}
 
 	if (connection.m_request.hasBody) {
-=======
-	LOG_DEBUG << "HTTP Status: " << connection.m_request.httpStatus;
-
-	if (connection.m_request.httpStatus == StatusOK && connection.m_request.hasBody) {
->>>>>>> 07a2c85c
 		connection.m_status = Connection::ReceiveBody;
 		connection.m_buffer.erase(0, connection.m_buffer.find("\r\n\r\n") + 4);
 		if (!connection.m_buffer.empty())
@@ -1286,7 +1274,6 @@
 		server.modifyEvent(activeFd, EPOLLOUT);
 	}
 }
-
 /**
  * @brief Sends the request body to the CGI process.
  *

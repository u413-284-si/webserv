--- conflicted
+++ resolved
@@ -235,7 +235,6 @@
 }
 
 /**
-<<<<<<< HEAD
  * @brief Removes a virtual server.
  *
  * @param delfd file descriptor of the server to be removed.
@@ -246,7 +245,9 @@
 	getVirtualServers().erase(delfd);
 	close(delfd);
 	LOG_DEBUG << "Removed virtual server with FD: " << delfd;
-=======
+}
+
+/**
  * @brief Removes a Connection from the Server.
  *
  * @param delFd File descriptor to be removed.
@@ -258,7 +259,6 @@
 	getConnections().erase(delFd);
 	close(delFd);
 	LOG_DEBUG << "Removed Connection: " << clientSocket << " on fd: " << delFd;
->>>>>>> d3180aa2
 }
 
 /**

--- conflicted
+++ resolved
@@ -1107,6 +1107,7 @@
 	std::vector<char>& buffer = server.getBuffer();
 	if (buffer.capacity() < Server::s_clientBodyBufferSize)
 		buffer.resize(Server::s_clientBodyBufferSize);
+	buffer.clear();
 
 	size_t bytesAvailable = 0;
 	if (connection.m_request.contentLength + 1 < connection.location->maxBodySize)
@@ -1163,17 +1164,9 @@
 		LOG_DEBUG << "Received complete request body";
 		// Printing body can be confusing for big files.
 		// LOG_DEBUG << connection.m_buffer;
-<<<<<<< HEAD
 		if (connection.m_request.hasMultipartFormdata)
 			server.decodeMultipartFormdata(connection.m_request);
 
-=======
-		try {
-			server.parseBody(connection.m_buffer, connection.m_request);
-		} catch (std::exception& e) {
-			LOG_ERROR << e.what();
-		}
->>>>>>> 284381e9
 		if (connection.m_request.hasCGI)
 			connection.m_status = Connection::SendToCGI;
 		else

--- conflicted
+++ resolved
@@ -128,8 +128,6 @@
  * @return std::vector<char>& Client body buffer.
  */
 std::vector<char>& Server::getClientBodyBuffer() { return m_clientBodyBuffer; }
-<<<<<<< HEAD
-=======
 
 /**
  * @brief Getter for CGI body buffer.
@@ -137,7 +135,6 @@
  * @return std::vector<char>& CGI body buffer.
  */
 std::vector<char>& Server::getCGIBodyBuffer() { return m_cgiBodyBuffer; }
->>>>>>> 76bbe9e0
 
 /* ====== SETTERS ====== */
 
@@ -1124,28 +1121,12 @@
 		if (connection.m_request.httpStatus == StatusBadRequest) {
 			LOG_ERROR << ERR_CONTENT_LENGTH;
 			connection.m_status = Connection::BuildResponse;
-<<<<<<< HEAD
-			server.modifyEvent(clientFd, EPOLLOUT);
-		} else {
-			LOG_DEBUG << "Received partial request body: " << '\n' << connection.m_buffer;
-			if (connection.m_request.httpStatus == StatusBadRequest) {
-				LOG_ERROR << ERR_CONTENT_LENGTH;
-				connection.m_status = Connection::BuildResponse;
-				server.modifyEvent(clientFd, EPOLLOUT);
-			} else if (connection.m_buffer.size() == Server::s_clientMaxBodySize) {
-				LOG_ERROR << "Maximum allowed client request body size reached from " << connection.m_clientSocket;
-				connection.m_request.httpStatus = StatusRequestEntityTooLarge;
-				connection.m_status = Connection::BuildResponse;
-				server.modifyEvent(clientFd, EPOLLOUT);
-			}
-=======
 			server.modifyEvent(activeFd, EPOLLOUT);
 		} else if (connection.m_buffer.size() == Server::s_clientMaxBodySize) {
 			LOG_ERROR << "Maximum allowed client request body size reached from " << connection.m_clientSocket;
 			connection.m_request.httpStatus = StatusRequestEntityTooLarge;
 			connection.m_status = Connection::BuildResponse;
 			server.modifyEvent(activeFd, EPOLLOUT);
->>>>>>> 76bbe9e0
 		}
 	}
 }

--- conflicted
+++ resolved
@@ -1,11 +1,7 @@
 #include "Server.hpp"
 #include "Connection.hpp"
-<<<<<<< HEAD
 #include "Log.hpp"
 #include <map>
-=======
-#include "TargetResourceHandler.hpp"
->>>>>>> 3441a24e
 
 /* ====== CONSTRUCTOR/DESTRUCTOR ====== */
 
@@ -146,16 +142,9 @@
  *
  * Registers a client fd with addEvent().
  * If it fails to add the event, it logs an error and closes the client socket.
-<<<<<<< HEAD
- * If the connection is successfully registered, create a new struct Connection with serverSock and clientSock.
- * The active server of the connection is selected with selectServerConfig().
- * Then adds the Connection to map m_connections via std::map::insert(). If it couldn't insert the connection, it logs
- * an error and closes the client socket.
-=======
  * If the client fd is successfully registered, creates a new struct Connection with serverSock and clientSock.
  * Then adds the Connection to map m_connections via std::map::insert().
  * If it couldn't insert the connection, it logs an error and closes the client socket.
->>>>>>> 3441a24e
  *
  * @param serverSock The socket of the server that the connection is associated with.
  * @param clientFd The file descriptor of the client connection to register.
@@ -170,11 +159,7 @@
 		return false;
 	}
 
-<<<<<<< HEAD
 	Connection newConnection(serverSock, clientSock, clientFd, m_configFile.servers);
-=======
-	Connection newConnection(serverSock, clientSock, m_configFile.servers);
->>>>>>> 3441a24e
 	if (newConnection.m_status == Connection::Closed) {
 		close(clientFd);
 		LOG_ERROR << "Failed to set active server for " << clientSock;
@@ -474,7 +459,6 @@
 	LOG_DEBUG << "Check for wildcard servers";
 	const std::string wildcard = "0.0.0.0";
 
-<<<<<<< HEAD
 	for (std::vector<ConfigServer>::const_iterator iter = serverConfigs.begin(); iter != serverConfigs.end(); ++iter) {
 		if (iter->host == wildcard) {
 
@@ -490,27 +474,6 @@
 
 	LOG_DEBUG << "Add remaining virtual servers";
 
-=======
->>>>>>> 3441a24e
-	for (std::vector<ConfigServer>::const_iterator iter = serverConfigs.begin(); iter != serverConfigs.end(); ++iter) {
-		if (iter->host == wildcard) {
-
-<<<<<<< HEAD
-		LOG_DEBUG << "Adding virtual server: " << iter->host << ":" << iter->port;
-=======
-			LOG_DEBUG << "Adding virtual server: " << iter->host << ":" << iter->port;
->>>>>>> 3441a24e
-
-			if (isDuplicateServer(server, iter->host, iter->port))
-				continue;
-
-			if (!createVirtualServer(server, iter->host, backlog, iter->port))
-				LOG_DEBUG << "Failed to add virtual server: " << iter->host << ":" << iter->port;
-		}
-	}
-
-	LOG_DEBUG << "Add remaining virtual servers";
-
 	for (std::vector<ConfigServer>::const_iterator iter = serverConfigs.begin(); iter != serverConfigs.end(); ++iter) {
 
 		LOG_DEBUG << "Adding virtual server: " << iter->host << ":" << iter->port;
@@ -518,13 +481,8 @@
 		if (isDuplicateServer(server, iter->host, iter->port))
 			continue;
 
-<<<<<<< HEAD
-		if (!createVirtualServer(server, iter->host, backlog, webutils::toString(iter->port)))
-			LOG_DEBUG << "Failed to add virtual server: " << iter->host << ":" << iter->port;
-=======
 		if (!createVirtualServer(server, iter->host, backlog, iter->port))
 			LOG_DEBUG << "Failed to add virtual server: " << iter->serverName;
->>>>>>> 3441a24e
 	}
 
 	if (server.getVirtualServers().empty())
@@ -739,7 +697,6 @@
 		LOG_ERROR << "Received unknown event:" << eventMask;
 		return;
 	}
-	const bool isWildcardServer = (serverSock.host == "0.0.0.0");
 
 	const bool isWildcardServer = (serverSock.host == "0.0.0.0");
 
@@ -765,6 +722,10 @@
 		const Socket boundSock = isWildcardServer ? server.retrieveBoundSocketInfo(clientFd) : serverSock;
 		if (boundSock.host.empty() && boundSock.port.empty()) {
 			close(clientFd);
+			continue;
+		}
+
+		if (!server.registerConnection(boundSock, clientFd, clientSock))
 			continue;
 		}
 
@@ -829,7 +790,6 @@
  * Connection::ReceiveHeader.
  * 2. Connection::ReceiveHeader (in): when the connection wants to send a request. connectionReceiveHeader() reads the
  * request header from the client and parses it. If the request header is complete, it changes the state to
-<<<<<<< HEAD
  * Connection::ReceiveBody, Connection::ReceiveFromCGI or Connection::BuildResponse.
  * 2. Connection::ReceiveBody (in): if the request header indicates a body, connectionReceiveBody() reads the body from
  * the client. If the body is complete, it changes the state to either Connection::SendToCGI or
@@ -843,17 +803,6 @@
  * 6. Connection::SendResponse (out): connectionSendResponse() sends the response to the client. This dispatch happens
  * only if the response is not completely sent the first time.
  * 7. Connection::Timeout (out): if the connection has timed out, connectionHandleTimeout() sets the request status to
-=======
- * Connection::ReceiveBody or Connection::BuildResponse.
- * 3. Connection::ReceiveBody (in): if the request header indicates a body, connectionReceiveBody() reads the body from
- * the client. If the body is complete, it changes the state to Connection::BuildResponse.
- * 4. Connection::BuildResponse (out): after a complete request (header and optional body) is received
- * connectionBuildResponse() builds the response for the client. It then changes the state to Connection::SendResponse
- * and also calls connectionSendResponse() to try to immediatly send the response to the client.
- * 5. Connection::SendResponse (out): connectionSendResponse() sends the response to the client. This dispatch happens
- * only if the response is not completely sent the first time.
- * 6. Connection::Timeout (out): if the connection has timed out, connectionHandleTimeout() sets the request status to
->>>>>>> 3441a24e
  * timeout. Then it calls connectionBuildResponse() to build the error message, which then gets sent with
  * connectionSendResponse().
  * 7. Connection::Closed (not reached): the connection is closed and can be cleaned. This case should not be reached.
@@ -948,7 +897,6 @@
 			}
 		}
 	}
-<<<<<<< HEAD
 }
 
 /**
@@ -1029,8 +977,6 @@
 		connection.m_status = Connection::BuildResponse;
 		server.modifyEvent(clientFd, EPOLLOUT);
 	}
-=======
->>>>>>> 3441a24e
 }
 
 /**
@@ -1046,24 +992,24 @@
 }
 
 /**
-<<<<<<< HEAD
- * @brief Checks if CGI execution is requested for the given HTTP request and response.
-=======
- * @brief Handles a received complete request header.
- *
- * This function is called when a complete request header has been received from the client.
- * It parses the request header with Server::parseHeader().
- * An error while parsing the header sets Connection::BuildResponse and modifies the event to listen to
- * EPOLLOUT.
- * After parsing the header, tries to find the "Host" header field in the request headers. If it exists, it rechecks the
- * server configuration for the connection.
- * Then it tries to find the target resource for the request with Server::findTargetResource().
- * If no Status is still OK, and the request has a body, set to Connection::ReceiveBody and the received request header
- * is deleted from the buffer.
- * Else sets to Connection::BuildResponse and the event is modified to listen to EPOLLOUT.
- * @param server The server object.
- * @param clientFd The file descriptor of the client socket.
- * @param connection The connection object.
+ * @brief Receives the body of a connection.
+ *
+ * This function is responsible for receiving the body of a connection from the client.
+ * It reads data from the socket and appends it to the connection's buffer.
+ * If the buffer size exceeds the maximum allowed client request body size, an error is logged
+ * and the connection's HTTP status is set to StatusRequestEntityTooLarge.
+ * If the complete request body is received, it is parsed and the connection's status is set to BuildResponse.
+ * If an exception occurs during parsing, an error is logged and the connection's status is set to BuildResponse.
+ *
+ * @param server Reference to the Server instance handling the connection.
+ * @param clientFd File descriptor of the client socket.
+ * @param connection Reference to the Connection instance representing the client connection.
+ *
+ * @note If an error occurs while reading from the socket, the client connection is closed.
+ * @note If the buffer size exceeds the maximum allowed client request body size, an error is logged
+ * and the connection's HTTP status is set to StatusRequestEntityTooLarge.
+ * @note If the request body is complete, it is parsed and the connection status is updated either to
+ * Connection:SendToCGI or Connection::BuildResponse.
  */
 void handleCompleteRequestHeader(Server& server, int clientFd, Connection& connection)
 {
@@ -1100,8 +1046,7 @@
 }
 
 /**
- * @brief Receives the body of a connection.
->>>>>>> 3441a24e
+ * @brief Checks if CGI execution is requested for the given HTTP request and response.
  *
  * This function checks if CGI execution is requested based on the provided HTTP request and response.
  * It checks if the CGI path and extension are specified in the response location, and if the request URI path

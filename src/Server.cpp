#include "Server.hpp"
#include "ResponseBuilder.hpp"

/* ====== HELPER FUNCTIONS ====== */

/**
 * @brief Set the socket to nonblocking mode
 *
 * Use fcntl to manipulate fd/sockets. Retrieve the currently set flags with
 * F_GETFL. Set the flag with with F_SETFL. Use bitwise OR to set the
 * O_NONBLOCK bit in "flags" while preserving all other bits.
 * @param sock	Socket to be manipulated
 */
static void setNonblocking(int sock)
{
	int flags = fcntl(sock, F_GETFL, 0);
	if (flags == -1) {
		throw std::runtime_error("fcntl(F_GETFL)");
	}
	if (fcntl(sock, F_SETFL, flags | O_NONBLOCK) == -1) {
		throw std::runtime_error("fcntl(F_SETFL)");
	}
}
/* ====== CONSTRUCTOR/DESTRUCTOR ====== */

/**
 * @brief Constructor for the Server class.
 *
 * This constructor initializes a server instance by creating a server socket,
 * setting it to non-blocking mode, binding it to a specific address and port,
 * listening on the server socket, creating an epoll instance for event handling,
 * and adding the server socket to the epoll instance.
 *
 * @throws std::runtime_error if any of the socket creation, binding, listening,
 *         epoll creation, or epoll control operations fail.
 *
 */
Server::Server()
{
	// Create server socket using TCP protocol SOCK_STREAM
<<<<<<< HEAD
	m_serverSock = socket(AF_INET, SOCK_STREAM, 0);
=======
	m_serverSock = socket(AF_INET, SOCK_STREAM | SOCK_NONBLOCK, 0);
>>>>>>> 111030aa
	if (m_serverSock < 0) {
		throw std::runtime_error("socket");
	}

	// Set server socket to non-blocking
	setNonblocking(m_serverSock);

	// Bind server socket
	struct sockaddr_in server_addr = {};
	server_addr.sin_family = AF_INET; // Communicates with IPv4
	server_addr.sin_addr.s_addr = INADDR_ANY; // Accept any arriving ip addresses
	server_addr.sin_port = htons(PORT); // Listen on specified port
	if (bind(m_serverSock, (struct sockaddr*)&server_addr, sizeof(server_addr)) < 0) {
		close(m_serverSock);
		throw std::runtime_error("bind");
	}

	// Listen on server socket
	if (listen(m_serverSock, 10) < 0) {
		close(m_serverSock);
		throw std::runtime_error("listen");
	}

	// Create epoll instance
	m_epfd = epoll_create1(0);
	if (m_epfd < 0) {
		close(m_serverSock);
		throw std::runtime_error("epoll_create1");
	}

	// Add server socket to epoll instance
	struct epoll_event ev;
	ev.events = EPOLLIN | EPOLLET; // Edge-triggered mode
	ev.data.fd = m_serverSock;
	if (epoll_ctl(m_epfd, EPOLL_CTL_ADD, m_serverSock, &ev) < 0) {
		close(m_serverSock);
		close(m_epfd);
		throw std::runtime_error("epoll_ctl: m_serverSock");
	}
}

/**
 * @brief Destructor for the Server class.
 *
 * This destructor cleans up resources associated with the server instance by
 * closing the server socket and the epoll instance.
 *
 * @details The destructor performs the following cleanup actions:
 *
 * 1. Closes the server socket to release the bound port and stop accepting
 * new connections.
 * 2. Closes the epoll instance to release associated resources and stop
 * monitoring events.
 */
Server::~Server()
{
	close(m_serverSock);
	close(m_epfd);
}

/* ====== MEMBER FUNCTIONS ====== */

/**
 * @brief Run the server event loop.
 *
 * This method enters a continuous loop to handle incoming events using epoll.
 * It waits for events using epoll_wait, processes the events, and dispatches
 * them to appropriate handler functions.
 *
 * @throws std::runtime_error if epoll_wait encounters an error.
 *
 */
void Server::run()
{
<<<<<<< HEAD
=======
	RequestParser parser;

>>>>>>> 111030aa
	while (1) {
		struct epoll_event events[MAX_EVENTS];
		// Blocking call to epoll_wait
		int nfds = epoll_wait(m_epfd, events, MAX_EVENTS, -1);
		if (nfds < 0)
			throw std::runtime_error("epoll_wait");

		for (int n = 0; n < nfds; ++n) {
			if (events[n].data.fd == m_serverSock)
				acceptConnection();
			else
<<<<<<< HEAD
				handleConnections(events[n].data.fd);
=======
				handleConnections(events[n].data.fd, parser);
>>>>>>> 111030aa
		}
	}
}

/**
 * @brief Accept new connections
 *
 * A new connection is accepted, its address and port saved in _cliendAddr and a
 * file descriptor for the new client socket is saved in clientSock. This
 * information is updated each time a new connection is accepted. The
 * clientSock is added to the list of fds watched by epoll.
 *
 * The while-loop allows for multiple connections to be accepted in one call
 * of this function. It is broken when accept sets errno to EAGAIN or
 * EWOULDBLOCK (equivalent error codes indicating that a non-blocking operation
 * would normally block), meaning that no more connections are pending.
 */
void Server::acceptConnection()
{
	while (1) {
		struct sockaddr_in clientAddr;
		socklen_t addr_len = sizeof(clientAddr);
		int clientSock = accept(m_serverSock, (struct sockaddr*)&clientAddr, &addr_len);
		if (clientSock < 0) {
			if (errno == EAGAIN || errno == EWOULDBLOCK) {
				break; // No more pending connections
			} else {
				std::cerr << "error: accept: " << strerror(errno) << "\n";
				break;
			}
		}

		// Add client socket to epoll instance
		struct epoll_event ev;
		ev.events = EPOLLIN;
		ev.data.fd = clientSock;
		if (epoll_ctl(m_epfd, EPOLL_CTL_ADD, clientSock, &ev) < 0) {
			std::cerr << "error: epoll_ctl: clientSock: " << strerror(errno) << "\n";
			close(clientSock);
		}
	}
}

/**
 * @brief Handle data from a client connection.
 *
 * This method is responsible for reading data from a client socket
 * and processing it.
 *
 * @param clientSock The file descriptor of the event in the epoll events array.
 *
 * @details The method performs the following steps:
 *
 * 1. Retrieves the file descriptor of the client socket from the epoll events array.
 * 2. Enters a loop to continuously read data from the client socket.
 * 3. Reads data from the client socket using the read function into a buffer.
 *    - If bytesRead is less than 0, it indicates that there is no more data to be read
 *      or an error occurred with the read operation, and the loop breaks.
 *    - If bytesRead is 0, it indicates that the connection has been closed by the client,
 *      so the method closes the client socket and exits the loop.
 *    - Otherwise, the method echoes the received data back to the client by writing it
 *      to the client socket using the write function.
 *
 */
<<<<<<< HEAD
void Server::handleConnections(int clientSock)
{
	// Handle client data
	char buffer[BUFFER_SIZE];
=======
void Server::handleConnections(int clientSock, RequestParser& parser)
{
	// Handle client data
	char buffer[BUFFER_SIZE];
	HTTPRequest request;

	request.method = MethodCount;
	request.httpStatus = StatusOK;
	request.shallCloseConnection = false;
>>>>>>> 111030aa
	int bytesRead = read(clientSock, buffer, BUFFER_SIZE);
	if (bytesRead < 0) {
		std::cerr << "error: read\n";
		close(clientSock);
	} else if (bytesRead == 0) {
		// Connection closed by client
		close(clientSock);
	} else {
<<<<<<< HEAD
		// Temp for testing until other classes are implemented
		Location location;
		location.path = "/";
		location.root = "/workspaces/webserv";
		location.index = "index.html";
		location.isAutoindex = true;
		ServerConfig serverConfig;
		serverConfig.locations.push_back(location);
		ConfigFile configFile;
		configFile.serverConfigs.push_back(serverConfig);
		HTTPRequest request;
		request.body = buffer;
		request.uri.path = "/";
		request.method = "GET";
		ResponseBuilder responseBuilder(configFile, FileSystemPolicy());
		responseBuilder.buildResponse(request);
		write(clientSock, responseBuilder.getResponse().c_str(), responseBuilder.getResponse().size());
		// FIXME: check requestString for complete HTTP request.
		// If yes, hand over to request parser and then clear the requestString.
		// If no, concatenate to requestString and exit, only to come back for remainder.
		// if (checkRequestString()) {
		// 	RequestParser	parseSoGood;

		// 	parseSoGood.parse();
		// 	m_requestString[clientSock].clear();
		// } else
		// 		m_requestStrings[clientSock] += buffer;
		//
	}
=======
		m_requestStrings[clientSock] += buffer;
		if (checkForCompleteRequest(clientSock)) {
			try {
				parser.parseHttpRequest(m_requestStrings[clientSock], request);
				// ResponseBuilder does his stuff
				parser.clearParser();
				parser.clearRequest(request);
			} catch (std::exception& e) {
				std::cerr << "Error: " << e.what() << std::endl;
			}
			// response builder retrieves request and does his stuff
		}
	}
}

bool Server::checkForCompleteRequest(int clientSock)
{
	size_t headerEndPos = m_requestStrings[clientSock].find("\r\n\r\n");

	if (headerEndPos != std::string::npos) {
		headerEndPos += 4;
		size_t bodySize = m_requestStrings[clientSock].size() - headerEndPos;
		// FIXME: add check against default/config max body size
		size_t contentLengthPos = m_requestStrings[clientSock].find("Content-Length");
		size_t transferEncodingPos = m_requestStrings[clientSock].find("Transfer-Encoding");

		if (contentLengthPos != std::string::npos && transferEncodingPos == std::string::npos) {
			unsigned long contentLength
				= std::strtoul(m_requestStrings[clientSock].c_str() + contentLengthPos + 15, NULL, 10);
			if (bodySize >= contentLength)
				return true;
		} else if (transferEncodingPos != std::string::npos) {
			std::string tmp = m_requestStrings[clientSock].substr(transferEncodingPos);
			if (tmp.find("chunked") != std::string::npos && tmp.find("0\r\n\r\n") != std::string::npos)
				return true;
		}
	}
	return false;
>>>>>>> 111030aa
}<|MERGE_RESOLUTION|>--- conflicted
+++ resolved
@@ -38,11 +38,7 @@
 Server::Server()
 {
 	// Create server socket using TCP protocol SOCK_STREAM
-<<<<<<< HEAD
-	m_serverSock = socket(AF_INET, SOCK_STREAM, 0);
-=======
 	m_serverSock = socket(AF_INET, SOCK_STREAM | SOCK_NONBLOCK, 0);
->>>>>>> 111030aa
 	if (m_serverSock < 0) {
 		throw std::runtime_error("socket");
 	}
@@ -117,11 +113,8 @@
  */
 void Server::run()
 {
-<<<<<<< HEAD
-=======
 	RequestParser parser;
 
->>>>>>> 111030aa
 	while (1) {
 		struct epoll_event events[MAX_EVENTS];
 		// Blocking call to epoll_wait
@@ -133,11 +126,7 @@
 			if (events[n].data.fd == m_serverSock)
 				acceptConnection();
 			else
-<<<<<<< HEAD
-				handleConnections(events[n].data.fd);
-=======
 				handleConnections(events[n].data.fd, parser);
->>>>>>> 111030aa
 		}
 	}
 }
@@ -202,98 +191,30 @@
  *      to the client socket using the write function.
  *
  */
-<<<<<<< HEAD
-void Server::handleConnections(int clientSock)
-{
-	// Handle client data
-	char buffer[BUFFER_SIZE];
-=======
-void Server::handleConnections(int clientSock, RequestParser& parser)
-{
-	// Handle client data
-	char buffer[BUFFER_SIZE];
-	HTTPRequest request;
-
-	request.method = MethodCount;
-	request.httpStatus = StatusOK;
-	request.shallCloseConnection = false;
->>>>>>> 111030aa
-	int bytesRead = read(clientSock, buffer, BUFFER_SIZE);
-	if (bytesRead < 0) {
-		std::cerr << "error: read\n";
-		close(clientSock);
-	} else if (bytesRead == 0) {
-		// Connection closed by client
-		close(clientSock);
-	} else {
-<<<<<<< HEAD
-		// Temp for testing until other classes are implemented
-		Location location;
-		location.path = "/";
-		location.root = "/workspaces/webserv";
-		location.index = "index.html";
-		location.isAutoindex = true;
-		ServerConfig serverConfig;
-		serverConfig.locations.push_back(location);
-		ConfigFile configFile;
-		configFile.serverConfigs.push_back(serverConfig);
-		HTTPRequest request;
-		request.body = buffer;
-		request.uri.path = "/";
-		request.method = "GET";
-		ResponseBuilder responseBuilder(configFile, FileSystemPolicy());
-		responseBuilder.buildResponse(request);
-		write(clientSock, responseBuilder.getResponse().c_str(), responseBuilder.getResponse().size());
-		// FIXME: check requestString for complete HTTP request.
-		// If yes, hand over to request parser and then clear the requestString.
-		// If no, concatenate to requestString and exit, only to come back for remainder.
-		// if (checkRequestString()) {
-		// 	RequestParser	parseSoGood;
-
-		// 	parseSoGood.parse();
-		// 	m_requestString[clientSock].clear();
-		// } else
-		// 		m_requestStrings[clientSock] += buffer;
-		//
-	}
-=======
-		m_requestStrings[clientSock] += buffer;
-		if (checkForCompleteRequest(clientSock)) {
-			try {
-				parser.parseHttpRequest(m_requestStrings[clientSock], request);
-				// ResponseBuilder does his stuff
-				parser.clearParser();
-				parser.clearRequest(request);
-			} catch (std::exception& e) {
-				std::cerr << "Error: " << e.what() << std::endl;
-			}
-			// response builder retrieves request and does his stuff
-		}
-	}
-}
-
-bool Server::checkForCompleteRequest(int clientSock)
-{
-	size_t headerEndPos = m_requestStrings[clientSock].find("\r\n\r\n");
-
-	if (headerEndPos != std::string::npos) {
-		headerEndPos += 4;
-		size_t bodySize = m_requestStrings[clientSock].size() - headerEndPos;
-		// FIXME: add check against default/config max body size
-		size_t contentLengthPos = m_requestStrings[clientSock].find("Content-Length");
-		size_t transferEncodingPos = m_requestStrings[clientSock].find("Transfer-Encoding");
-
-		if (contentLengthPos != std::string::npos && transferEncodingPos == std::string::npos) {
-			unsigned long contentLength
-				= std::strtoul(m_requestStrings[clientSock].c_str() + contentLengthPos + 15, NULL, 10);
-			if (bodySize >= contentLength)
-				return true;
-		} else if (transferEncodingPos != std::string::npos) {
-			std::string tmp = m_requestStrings[clientSock].substr(transferEncodingPos);
-			if (tmp.find("chunked") != std::string::npos && tmp.find("0\r\n\r\n") != std::string::npos)
-				return true;
-		}
-	}
-	return false;
->>>>>>> 111030aa
+void    Server::handleConnections(int clientSock){
+     // Handle client data
+        char	buffer[BUFFER_SIZE];
+        int		bytesRead = read(clientSock, buffer, BUFFER_SIZE);
+        if (bytesRead < 0) {
+			std::cerr << "error: read\n";
+			close(clientSock);
+		}
+        else if (bytesRead == 0) {
+            // Connection closed by client
+            close(clientSock);
+        } else {
+            // Echo data back to client
+            write(clientSock, buffer, bytesRead);
+			// FIXME: check requestString for complete HTTP request.
+			// If yes, hand over to request parser and then clear the requestString.
+			// If no, concatenate to requestString and exit, only to come back for remainder.
+			// if (checkRequestString()) {
+			// 	RequestParser	parseSoGood;
+
+			// 	parseSoGood.parse();
+			// 	m_requestString[clientSock].clear();
+			// } else
+			// 		m_requestStrings[clientSock] += buffer;
+			//
+        }
 }
#include "Server.hpp"

/* ====== CONSTRUCTOR/DESTRUCTOR ====== */

/**
 * @brief Constructor for the Server class.

 * The Server constructor initializes a Server object with the provided configuration file, EpollWrapper, and
 * SocketPoolicy, along with other member variables.
 * The passed EpollWrapper is saved as a non-const ref as it needs to be modifiable.
 * The passed SocketPolicy is saved as a const ref.
 *
 * @param configFile The `configFile` parameter is an object of type `ConfigFile` that is passed to the
 * `Server` constructor. It is used to configure the server with settings such especially the number and
 * configuration of virtual servers.
 * @param epollWrapper A ready to use epoll instance. Can be mocked for testing.
 * @param socketPolicy Policy class for functions related to mocking. Can be mocked for testing.
 * @param processOps Wrapper for process-related functions. Can be mocked for testing.

 * @todo Several variables are init to static ones, could be passed as parameters or set in config file.
 */
Server::Server(const ConfigFile& configFile, EpollWrapper& epollWrapper, const SocketPolicy& socketPolicy,
	const ProcessOps& processOps)
	: m_configFile(configFile)
	, m_epollWrapper(epollWrapper)
	, m_socketPolicy(socketPolicy)
	, m_processOps(processOps)
	, m_backlog(s_backlog)
	, m_clientTimeout(s_clientTimeout)
	, m_responseBuilder(m_fileSystemPolicy)
	, m_targetResourceHandler(m_fileSystemPolicy)
{
}

/**
 * @brief Destructor for the Server class.
 *
 * This destructor cleans up resources associated with the server instance by
 * closing all open virtual server sockets, all open connections and the epoll instance.
 *
 * 1. Closes all virtual server sockets to release the bound port and stop accepting
 * new connections.
 * 2. Closes all open connections to release associated resources.
 * 3. Closes all open CGI connections to release associated resources.
 * @todo Is it possible to send a last message to all connected clients to notify server shutdown?
 */
Server::~Server()
{
	for (std::map<int, Socket>::iterator iter = m_virtualServers.begin(); iter != m_virtualServers.end(); ++iter) {
		m_epollWrapper.removeEvent(iter->first);
		close(iter->first);
	}

	for (std::map<int, Connection>::iterator iter = m_connections.begin(); iter != m_connections.end(); ++iter) {
		m_epollWrapper.removeEvent(iter->first);
		close(iter->first);
	}

	for (std::map<int, Connection*>::iterator iter = m_cgiConnections.begin(); iter != m_cgiConnections.end(); ++iter) {
		m_epollWrapper.removeEvent(iter->first);
		close(iter->first);
	}
}

/* ====== GETTERS ====== */

/**
 * @brief Getter for virtual servers.
 *
 * @return std::map<int, Socket>& Map of virtual servers.
 */
std::map<int, Socket>& Server::getVirtualServers() { return m_virtualServers; }

/**
 * @brief Const Getter for virtual servers.
 *
 * @return const std::map<int, Socket>& Map of virtual servers.
 */
const std::map<int, Socket>& Server::getVirtualServers() const { return m_virtualServers; }

/**
 * @brief Getter for connections.
 *
 * @return std::map<int, Connection>& Map of connections.
 */
std::map<int, Connection>& Server::getConnections() { return m_connections; }

/**
 * @brief Getter for cgiConnections.
 *
 * @return std::map<int, Connection&>& Map of cgiConnections.
 */
std::map<int, Connection*>& Server::getCGIConnections() { return m_cgiConnections; }

/**
 * @brief Const Getter for connections.
 *
 * @return const std::map<int, Connection>& Map of connections.
 */
const std::map<int, Connection>& Server::getConnections() const { return m_connections; }

/**
 * @brief Const Getter for server configs.
 *
 * Returns the vector of server configs from the configuration file.
 *
 * @return const std::vector<ServerConfig>& Vector of server configs.
 */
const std::vector<ConfigServer>& Server::getServerConfigs() const { return m_configFile.servers; }

/**
 * @brief Const Getter for client timeout.
 *
 * @return time_t Client timeout in seconds.
 */
time_t Server::getClientTimeout() const { return m_clientTimeout; }

/**
 * @brief Getter for internal buffer.
 *
 * @return std::vector<char>& buffer.
 */
std::vector<char>& Server::getBuffer() { return m_buffer; }

/* ====== SETTERS ====== */

/**
 * @brief Register a virtual server.
 *
 * Registers a server fd with addEvent().
 * If it fails to add the event, it logs an error and closes the server socket.
 * If the server is successfully registered, adds the server to map m_virtualServers.
 * The []-operator creates a new entry in the map if the key does not exist or overwrites an existing one.
 *
 * @param serverSock The socket of the virtual server to register.
 *
 * @return true if the virtual server was successfully registered, false otherwise.
 */
bool Server::registerVirtualServer(int serverFd, const Socket& serverSock)
{
	if (!m_epollWrapper.addEvent(serverFd, EPOLLIN | EPOLLET)) {
		close(serverFd);
		LOG_ERROR << "Failed to add event for " << serverSock;
		return false;
	}

	m_virtualServers[serverFd] = serverSock;

	LOG_INFO << "New virtual server: " << serverSock;
	return true;
}

/**
 * @brief Register a connection.
 *
 * Registers a client fd with addEvent().
 * If it fails to add the event, it logs an error and closes the client socket.
 * If the client fd is successfully registered, creates a new struct Connection with serverSock and clientSock.
 * Then adds the Connection to map m_connections via std::map::insert().
 * If it couldn't insert the connection, it logs an error and closes the client socket.
 *
 * @param serverSock The socket of the server that the connection is associated with.
 * @param clientFd The file descriptor of the client connection to register.
 * @param clientSock The socket of the client connection to register.
 * @return true if the connection was successfully registered, false otherwise.
 */
bool Server::registerConnection(const Socket& serverSock, int clientFd, const Socket& clientSock)
{
	if (!m_epollWrapper.addEvent(clientFd, EPOLLIN)) {
		close(clientFd);
		LOG_ERROR << "Failed to add event for " << clientSock;
		return false;
	}

	Connection newConnection(serverSock, clientSock, clientFd, m_configFile.servers);
	if (newConnection.m_status == Connection::Closed) {
		close(clientFd);
		LOG_ERROR << "Failed to set active server for " << clientSock;
		return false;
	}

	std::pair<std::map<int, Connection>::iterator, bool> ret
		= m_connections.insert(std::pair<int, Connection>(clientFd, newConnection));
	if (!ret.second) {
		close(clientFd);
		LOG_ERROR << "Failed to add connection for " << clientSock << ": it already exists";
		return false;
	}

	LOG_INFO << "New Connection: " << clientSock << " for server: " << serverSock;
	return true;
}

/**
 * @brief Register a CGI file descriptor.
 *
 * Registers a pipe fd with addEvent().
 * If it fails to add the event, it logs an error and closes the pipe.
 * If the fd is successfully registered, adds it togther with the belonging
 * connection to map m_connections.
 *
 * @param pipeFd The file descriptor of the pipe to register.
 * @param eventMask The event mask to register the pipe with.
 * @param connection The connection to register the pipe for.
 *
 * @return true if the CGI file descriptor was successfully registered, false otherwise.
 */
bool Server::registerCGIFileDescriptor(int pipeFd, uint32_t eventMask, Connection& connection)
{
	if (!m_epollWrapper.addEvent(pipeFd, eventMask)) {
		webutils::closeFd(pipeFd);
		LOG_ERROR << "Failed to add event for " << pipeFd;
		return false;
	}

	std::pair<std::map<int, Connection*>::iterator, bool> ret
		= m_cgiConnections.insert(std::pair<int, Connection*>(pipeFd, &connection));
	if (!ret.second) {
		webutils::closeFd(pipeFd);
		LOG_ERROR << "Failed to add connection for " << pipeFd << ": it already exists";
		return false;
	}

	LOG_DEBUG << "New CGI File Descriptor: " << pipeFd << " registered for " << connection.m_clientSocket;
	return true;
}

/**
 * @brief Removes a Connection from the Server.
 *
 * @param delFd File descriptor to be removed.
 */
void Server::removeConnection(int delFd)
{
	const Socket clientSocket = getConnections().at(delFd).m_clientSocket;
	removeEvent(delFd);
	getConnections().erase(delFd);
	close(delFd);
	LOG_DEBUG << "Removed Connection: " << clientSocket << " on fd: " << delFd;
}

/**
 * @brief Removes a CGI file descriptor from the server.
 *
 * This function removes a CGI file descriptor from the server by performing the following steps:
 * 1. Removes the event associated with the file descriptor in the epoll instance.
 * 2. Erases the file descriptor from the CGI connections map.
 * 3. Closes the file descriptor.
 * 4. Sets the file descriptor to -1 to indicate it is no longer valid.
 *
 * @param delfd Reference to the file descriptor to be removed.
 */
void Server::removeCGIFileDescriptor(int& delfd)
{
	this->removeEvent(delfd);
	this->getCGIConnections().erase(delfd);
	LOG_DEBUG << "CGI File Descriptor: " << delfd << " removed from server";
	webutils::closeFd(delfd);
}

/**
 * @brief Setter for client timeout.
 *
 * @param clientTimeout The client timeout in seconds.
 */
void Server::setClientTimeout(time_t clientTimeout) { m_clientTimeout = clientTimeout; }

/* ====== DISPATCH TO EPOLLWRAPPER ====== */

/**
 * @brief Wrapper function to EpollWrapper::waitForEvents.
 *
 * @return int The number of events that were processed.
 * @throws std::runtime_error if an error occurs during the epoll_wait call.
 */
int Server::waitForEvents() { return m_epollWrapper.waitForEvents(); }

/**
 * @brief Wrapper function to EpollWrapper::eventsBegin.
 *
 * @return std::vector<struct epoll_event>::const_iterator An iterator to the beginning of the events vector.
 */
std::vector<struct epoll_event>::const_iterator Server::eventsBegin() const { return m_epollWrapper.eventsBegin(); }

/**
 * @brief Wrapper function to EpollWrapper::addEvent.
 *
 * @param newfd The file descriptor of the new event.
 * @param eventMask The eventmask of the new event to add.
 * @return true if the event was successfully added, false otherwise.
 */
bool Server::addEvent(int newfd, uint32_t eventMask) const { return m_epollWrapper.addEvent(newfd, eventMask); }

/**
 * @brief Wrapper function to EpollWrapper::modifyEvent.
 *
 * @param modfd The file descriptor of the event to modify.
 * @param eventMask The eventmask of the modified event.
 * @return true if the event was successfully modified, false otherwise.
 */
bool Server::modifyEvent(int modfd, uint32_t eventMask) const { return m_epollWrapper.modifyEvent(modfd, eventMask); }

/**
 * @brief Wrapper function to EpollWrapper::removeEvent.
 *
 * @param delfd The file descriptor of the event to remove.
 */
void Server::removeEvent(int delfd) const { m_epollWrapper.removeEvent(delfd); }

/**
 * @brief Wrapper function to EpollWrapper::getEpollFd.
 *
 * @return int The file descriptor of the epoll instance.
 */
int Server::getEpollFd() const { return m_epollWrapper.getEpollFd(); }

/* ====== DISPATCH TO SOCKETPOLICY ====== */

/**
 * @brief Wrapper function to SocketPolicy::resolveListeningAddresses.
 *
 * @param host The host address.
 * @param port The port number.
 * @return struct addrinfo* A pointer to the address information.
 */
struct addrinfo* Server::resolveListeningAddresses(const std::string& host, const std::string& port) const
{
	return m_socketPolicy.resolveListeningAddresses(host, port);
}

/**
 * @brief Wrapper function to SocketPolicy::createListeningSocket.
 *
 * @param addrinfo The address information.
 * @param backlog The maximum length to which the queue of pending connections may grow.
 * @return int The file descriptor of the listening socket.
 */
int Server::createListeningSocket(const struct addrinfo* addrinfo, int backlog) const
{
	assert(addrinfo != NULL);

	return m_socketPolicy.createListeningSocket(addrinfo, backlog);
}

/**
 * @brief Wrapper function to SocketPolicy::retrieveSocketInfo.
 *
 * @param sockaddr The socket address.
 * @return Socket The socket information.
 */
Socket Server::retrieveSocketInfo(struct sockaddr* sockaddr) const
{
	assert(sockaddr != NULL);

	return m_socketPolicy.retrieveSocketInfo(sockaddr);
}

/**
 * @brief Wrapper function to SocketPolicy::retrieveBoundSocketInfo.
 *
 * @param sockfd The socket fd which is bound to a socket.
 * @return Socket The socket information of the bound socket.
 */
Socket Server::retrieveBoundSocketInfo(int sockfd) const { return m_socketPolicy.retrieveBoundSocketInfo(sockfd); }

/**
 * @brief Wrapper function to SocketPolicy::acceptSingleConnection().
 *
 * @param sockfd The file descriptor of the socket.
 * @param addr The socket address.
 * @param addrlen The length of the socket address.
 * @return int The file descriptor of the accepted socket.
 */
int Server::acceptSingleConnection(int sockfd, struct sockaddr* addr, socklen_t* addrlen) const
{
	assert(addr != NULL);
	assert(addrlen != NULL);

	return m_socketPolicy.acceptSingleConnection(sockfd, addr, addrlen);
}

/**
 * @brief Wrapper function to SocketPolicy::readFromSocket.
 *
 * @param sockfd The file descriptor of the socket.
 * @param buffer The buffer to read into.
 * @param size The size of the buffer.
 * @param flags The flags for the read operation.
 * @return ssize_t The number of bytes read.
 */
ssize_t Server::readFromSocket(int sockfd, char* buffer, size_t size, int flags) const
{
	assert(buffer != NULL);

	return m_socketPolicy.readFromSocket(sockfd, buffer, size, flags);
}

/**
 * @brief Wrapper function to SocketPolicy::writeToSocket.
 *
 * @param sockfd The file descriptor of the socket.
 * @param buffer The buffer to write from.
 * @param size The size of the buffer.
 * @param flags The flags for the write operation.
 * @return ssize_t The number of bytes written.
 */
ssize_t Server::writeToSocket(int sockfd, const char* buffer, size_t size, int flags) const
{
	assert(buffer != NULL);

	return m_socketPolicy.writeToSocket(sockfd, buffer, size, flags);
}

/* ====== DISPATCH TO PROCESSOPS ====== */

/**
 * @brief Wrapper function to ProcessOps::readProcess.
 *
 * This function delegates the read operation to the m_processOps object, which
 * handles the actual reading process.
 *
 * @param fileDescriptor The file descriptor from which to read data.
 * @param buffer A pointer to the buffer where the read data will be stored.
 * @param size The number of bytes to read from the file descriptor.
 * @return ssize_t The number of bytes read, or -1 if an error occurs.
 */
ssize_t Server::readProcess(int fileDescriptor, char* buffer, size_t size) const
{
	return m_processOps.readProcess(fileDescriptor, buffer, size);
}

/**
 * @brief Wrapper function to ProcessOps::writeProcess.
 *
 * This function delegates the write operation to the process operations handler.
 *
 * @param fileDescriptor The file descriptor to write to.
 * @param buffer The buffer containing the data to be written.
 * @param size The number of bytes to write from the buffer.
 * @return ssize_t The number of bytes written, or -1 on error.
 */
ssize_t Server::writeProcess(int fileDescriptor, const char* buffer, size_t size) const
{
	return m_processOps.writeProcess(fileDescriptor, buffer, size);
}

/* ====== DISPATCH TO REQUESTPARSER ====== */

/**
 * @brief Wrapper function to RequestParser::parseHeader.
 *
 * @param requestString The request string to parse.
 * @param request The HTTPRequest object to store the parsed request.
 */
void Server::parseHeader(const std::string& requestString, HTTPRequest& request)
{
	m_requestParser.parseHeader(requestString, request);
}

/**
 * @brief Wrapper function to RequestParser::parseBody.
 *
 * @param request The HTTPRequest object to store the parsed body.
 */
void Server::parseChunkedBody(const std::string& bodyBuffer, HTTPRequest& request)
{
<<<<<<< HEAD
	RequestParser::parseChunkedBody(bodyBuffer, request);
=======
	m_requestParser.parseBody(bodyString, request, getBuffer());
>>>>>>> f599ad6b
}

/**
 * @brief Wrapper function to RequestParser::decodeMultipartFormdata.
 *
 * @param request The HTTP request containing the multipart/form-data content to decode.
 */
void Server::decodeMultipartFormdata(HTTPRequest& request) { m_requestParser.decodeMultipartFormdata(request); }

/**
 * @brief Wrapper function to RequestParser::clearParser.
 */
void Server::resetRequestStream() { m_requestParser.resetRequestStream(); }

/* ====== DISPATCH TO RESPONSEBUILDER ====== */

/**
 * @brief Wrapper function to ResponseBuilder::buildResponse.
 *
 * @param connection The Connection to build the response for.
 */
void Server::buildResponse(Connection& connection) { m_responseBuilder.buildResponse(connection); }

/**
 * @brief Wrapper function to ResponseBuilder::getResponse.
 *
 * @return std::string The response string.
 */
std::string Server::getResponse() { return m_responseBuilder.getResponse(); }

/* ====== DISPATCH TO TARGETRESOURCEHANDLER ====== */

/**
 * @brief Wrapper function to TargetResourceHandler::execute.
 *
 * @param connection The Connection object to handle the target resource for.
 */
void Server::findTargetResource(Connection& connection) { m_targetResourceHandler.execute(connection); }

/* ====== INITIALIZATION ====== */

/**
 * @brief Initialize virtual servers.
 *
 * First initializes all wildcard servers (0.0.0.0) in the configuration file by opening a socket for them. They need to
 * be initialized first because any already initialized socket on the same port would block the wildcard server. Then
 * initializes the remaining virtual servers.
 * It checks for duplicate servers using isDuplicateServer() and skips opening the socket server if it already exists.
 *
 * @param server The server object to initialize virtual servers for.
 * @param backlog The maximum length to which the queue of pending connections for the virtual server may grow.
 * @param serverConfigs The vector of server configurations from the configuration file.
 *
 * @return true if at least one virtual server was added, false otherwise.
 */
bool initVirtualServers(Server& server, int backlog, const std::vector<ConfigServer>& serverConfigs)
{
	LOG_INFO << "Initializing virtual servers";

	LOG_DEBUG << "Check for wildcard servers";
	const std::string wildcard = "0.0.0.0";

	for (std::vector<ConfigServer>::const_iterator iter = serverConfigs.begin(); iter != serverConfigs.end(); ++iter) {
		if (iter->host == wildcard) {

			LOG_DEBUG << "Adding virtual server: " << iter->host << ":" << iter->port;

			if (isDuplicateServer(server, iter->host, iter->port))
				continue;

			if (!createVirtualServer(server, iter->host, backlog, iter->port))
				LOG_DEBUG << "Failed to add virtual server: " << iter->host << ":" << iter->port;
		}
	}

	LOG_DEBUG << "Add remaining virtual servers";

	for (std::vector<ConfigServer>::const_iterator iter = serverConfigs.begin(); iter != serverConfigs.end(); ++iter) {

		LOG_DEBUG << "Adding virtual server: " << iter->host << ":" << iter->port;

		if (isDuplicateServer(server, iter->host, iter->port))
			continue;

		if (!createVirtualServer(server, iter->host, backlog, iter->port))
			LOG_DEBUG << "Failed to add virtual server: " << iter->serverName;
	}

	if (server.getVirtualServers().empty())
		return false;

	LOG_INFO << "Finished setting up virtual servers";
	return true;
}

/**
 * @brief Check for duplicate virtual servers.
 *
 * Checks if a virtual server with the provided host and port already exists in the virtual servers map.
 * If the host is "localhost", it checks for a virtual server with the host address "127.0.0.1" or "::1".
 * If the existing server is a wildcard server (0.0.0.0) only the port needs to match.
 *
 * @param server The server object to check for duplicate virtual servers.
 * @param host The host address of the virtual server.
 * @param port The port number of the virtual server.
 *
 * @return true if a duplicate virtual server exists, false otherwise.
 */
bool isDuplicateServer(const Server& server, const std::string& host, const std::string& port)
{
	const std::string wildcard = "0.0.0.0";

	if (host == "localhost") {
		for (std::map<int, Socket>::const_iterator iter = server.getVirtualServers().begin();
			 iter != server.getVirtualServers().end(); ++iter) {
			if ((iter->second.host == wildcard || iter->second.host == "127.0.0.1" || iter->second.host == "::1")
				&& iter->second.port == port) {
				LOG_DEBUG << "Virtual server already exists: " << iter->second;
				return true;
			}
		}
	} else {
		for (std::map<int, Socket>::const_iterator iter = server.getVirtualServers().begin();
			 iter != server.getVirtualServers().end(); ++iter) {
			if ((iter->second.host == wildcard || iter->second.host == host) && iter->second.port == port) {
				LOG_DEBUG << "Virtual server already exists: " << iter->second;
				return true;
			}
		}
	}
	return false;
}

/**
 * @brief Creates a new virtual server and registers it with the server object.
 *
 * Creates a listening socket for a virtual server using the provided host, port, and backlog and adds it to the
 * virtual servers map.
 * Uses Server::resolveListeningAddresses() to get a list of address information for the provided host and port.
 * It then tries to create a listening socket for each value in the list using Server::createListeningSocket(). If
 * succesful calls Server::retrieveSocketInfo() and registers the virtual server using Server::registerVirtualServer().
 * If any step fails, it continues to the next value in the list. After the loop, the created address list is freed. If
 * no valid socket was created, it logs an error and returns false.
 *
 * @param server The server object to add the virtual server to.
 * @param host host address for the virtual server.
 * @param backlog maximum length to which the queue of pending connections for the virtual server may grow.
 * @param port port number for the virtual server.
 *
 * @return true if the virtual server was successfully added, false otherwise.
 */
bool createVirtualServer(Server& server, const std::string& host, int backlog, const std::string& port)
{
	struct addrinfo* list = server.resolveListeningAddresses(host, port);
	if (list == NULL)
		return false;

	size_t successfulSock = 0;
	size_t countTryCreateSocket = 1;
	for (struct addrinfo* curr = list; curr != NULL; curr = curr->ai_next) {
		LOG_DEBUG << countTryCreateSocket << ". try to create listening socket";

		const int newFd = server.createListeningSocket(curr, backlog);
		if (newFd == -1)
			continue;

		const Socket serverSock = server.retrieveSocketInfo(curr->ai_addr);
		if (serverSock.host.empty() && serverSock.port.empty()) {
			close(newFd);
			continue;
		}

		if (!server.registerVirtualServer(newFd, serverSock))
			continue;

		++successfulSock;
	}
	freeaddrinfo(list);

	if (successfulSock == 0) {
		LOG_ERROR << "Cannot bind to a valid socket.";
		return false;
	}

	return true;
}

/* ====== EVENT HANDLING ====== */

/**
 * @brief Runs the main event loop with a server object.
 *
 * This functions enters a continuous loop to handle incoming events == connections.
 * It waits for events with the EpollWrapper.
 * If a vector of events is returned it processes all of them via handleEvent().
 * When events are processed or the server.waitForEvents() timeout happens checks for connection timeouts with
 * checkForTimeout().
 * The loop continues until a signal is received and saved in g_SignalStatus. It then logs the signal.
 * If the signal is SIGQUIT it performs a graceful shutdown with shutdownServer().
 *
 * @param server The server object to run the event loop for.
 * @throws std::runtime_error if waitForEvents() encounters an error.
 */
void runServer(Server& server)
{
	LOG_INFO << "Server started";

	while (g_signalStatus == 0) {
		const int nfds = server.waitForEvents();

		for (std::vector<struct epoll_event>::const_iterator iter = server.eventsBegin();
			 iter != server.eventsBegin() + nfds; ++iter) {
			handleEvent(server, *iter);
		}
		checkForTimeout(server);
	}
	LOG_INFO << "Received signal " << signalNumToName(g_signalStatus);
	if (g_signalStatus == SIGQUIT)
		shutdownServer(server);
}

/**
 * @brief Accepts new connections or handles existing ones

 * This function acts as a general dispatcher for handling events.
 * Checks if the event file descriptor is in the virtual servers map. If it is, it calls acceptConnections().
 * If the event mask contains EPOLLERR, it logs an error and closes the virtual server.
 *
 * If the event file descriptor is in the CGI connections map, it calls handleConnection() with the associated
 * referenced connection.
 *
 * Otherwise, it calls handleConnection() with the associated connection from the connections map.
 * If the event mask contains EPOLLERR or EPOLLHUP, the event mask is set to EPOLLIN.
 * This is done to handle errors and hangups that may occur during the processing of the connection.
 * The Server could then try to recv(), which will return 0 in case of EPOLLHUP or -1 in case of EPOLLERR,
 * resulting in a connection close.
 * @sa https://stackoverflow.com/a/29206631
 *
 * A connection should exist in the connections map, therefore it is not checked if the file descriptor
 * is in the connections map.
 *
 * @param event The epoll event to handle.
 */
void handleEvent(Server& server, struct epoll_event event)
{
	uint32_t eventMask = event.events;

	std::map<int, Socket>::const_iterator iter = server.getVirtualServers().find(event.data.fd);
	std::map<int, Connection*>::iterator cgiIter = server.getCGIConnections().find(event.data.fd);
	if (iter != server.getVirtualServers().end()) {
		if ((eventMask & EPOLLERR) != 0) {
			LOG_ERROR << "Error condition happened on the associated file descriptor of " << iter->second;
			close(event.data.fd);
			return;
		}
		acceptConnections(server, iter->first, iter->second, eventMask);
	} else if (cgiIter != server.getCGIConnections().end()) {
		handleConnection(server, cgiIter->first, *cgiIter->second);
	} else {
		if ((eventMask & EPOLLERR) != 0) {
			LOG_DEBUG << "epoll_wait: EPOLLERR";
			eventMask = EPOLLIN;
		} else if ((eventMask & EPOLLHUP) != 0) {
			LOG_DEBUG << "epoll_wait: EPOLLHUP";
			eventMask = EPOLLIN;
		}
		handleConnection(server, event.data.fd, server.getConnections().at(event.data.fd));
	}
}

/**
 * @brief Accept new connections
 *
 * If the event mask does not contain `EPOLLIN`, it logs an error and returns. A server socket should always receive a
 * read event.
 *
 * In a loop, calls Server::acceptSingleConnection() to accept new connections on the server socket.
 * When Server::acceptSingleConnection() is successful, information of the client socket is retrieved with
 * Server::retrieveSocketInfo(). This new client socket is then registered with Server::registerConnection().
 *
 * The while-loop allows for multiple connections to be accepted in one call of this function. It is broken when
 * accept() sets errno to EAGAIN or EWOULDBLOCK (equivalent error codes indicating that a non-blocking operation would
 * normally block), meaning that no more connections are pending. If another errno is returned logs an error and
 * continues to the next iteration of the loop. This is because the server sockets are in EPOLLET mode. If only one
 * connection would be accepted the same server fd would not be reported again.
 *
 * @param server The server object to accept connections for.
 * @param serverFd File descriptor of the server socket.
 * @param serverSock Server socket which reported an event.
 * @param eventMask Event mask of the reported event.
 */
void acceptConnections(Server& server, int serverFd, const Socket& serverSock, uint32_t eventMask)
{
	LOG_DEBUG << "Accept connections on: " << serverSock;

	if ((eventMask & EPOLLIN) == 0) {
		LOG_ERROR << "Received unknown event:" << eventMask;
		return;
	}

	const bool isWildcardServer = (serverSock.host == "0.0.0.0");

	while (true) {
		struct sockaddr_storage clientAddr = {};
		socklen_t clientLen = sizeof(clientAddr);

		// NOLINTNEXTLINE: we need to use reinterpret_cast to convert sockaddr_storage to sockaddr
		struct sockaddr* addrCast = reinterpret_cast<struct sockaddr*>(&clientAddr);

		const int clientFd = server.acceptSingleConnection(serverFd, addrCast, &clientLen);
		if (clientFd == -2)
			return; // No more pending connections
		if (clientFd == -1)
			continue; // Error accepting connection

		const Socket clientSock = server.retrieveSocketInfo(addrCast);
		if (clientSock.host.empty() && clientSock.port.empty()) {
			close(clientFd);
			continue;
		}

		const Socket boundSock = isWildcardServer ? server.retrieveBoundSocketInfo(clientFd) : serverSock;
		if (boundSock.host.empty() && boundSock.port.empty()) {
			close(clientFd);
			continue;
		}

		if (!server.registerConnection(boundSock, clientFd, clientSock))
			continue;
	}
}

/**
 * @brief Handle a client connection.
 *
 * After epoll reports an event on a client socket, this function is called to handle the connection. The event from the
 * client can either be incoming (EPOLLIN) or outgoing (EPOLLOUT).
 * This function dispatches to the correct subfunction depending on the connection state:
 * 1. Connection::Idle (in): every new connection starts in this state after it connects. Also if the connection is
 * kept alive, it is in this state. When the client wants to send a request it changes the state to
 * Connection::ReceiveHeader.
 * 2. Connection::ReceiveHeader (in): when the connection wants to send a request. connectionReceiveHeader() reads the
 * request header from the client and parses it. If the request header is complete, it changes the state to
 * Connection::ReceiveBody, Connection::ReceiveFromCGI or Connection::BuildResponse.
 * 2. Connection::ReceiveBody (in): if the request header indicates a body, connectionReceiveBody() reads the body from
 * the client. If the body is complete, it changes the state to either Connection::SendToCGI or
 * Connection::BuildResponse.
 * 3. Connection::SendToCGI (out): no action is taken to send data to the CGI process in this function.
 * 4. Connection::ReceiveFromCGI (in): no action is taken to receive data from the CGI process in this function.
 * 5. Connection::BuildResponse (out): after a complete request (header and optional body) and optionally the body
 * generated by a CGI process is received connectionBuildResponse() builds the response for the client.
 * It then changes the state to Connection::SendResponse and also calls connectionSendResponse() to try to immediatly
 * send the response to the client.
 * 6. Connection::SendResponse (out): connectionSendResponse() sends the response to the client. This dispatch happens
 * only if the response is not completely sent the first time.
 * 7. Connection::Timeout (out): if the connection has timed out, connectionHandleTimeout() sets the request status to
 * timeout. Then it calls connectionBuildResponse() to build the error message, which then gets sent with
 * connectionSendResponse().
 * 7. Connection::Closed (not reached): the connection is closed and can be cleaned. This case should not be reached.
 *
 * @param server The server object to handle the connection for.
 * @param activeFd The file descriptor being handled.
 * @param connection The connection object to handle.
 */
void handleConnection(Server& server, const int activeFd, Connection& connection)
{
	LOG_DEBUG << "Handling connection: " << connection.m_clientSocket << " on fd: " << activeFd
			  << " for server: " << connection.m_serverSocket;

	switch (connection.m_status) {
	case (Connection::Idle):
		connection.m_status = Connection::ReceiveHeader;
		connectionReceiveHeader(server, activeFd, connection);
		break;
	case (Connection::ReceiveHeader):
		connectionReceiveHeader(server, activeFd, connection);
		break;
	case (Connection::ReceiveBody):
		connectionReceiveBody(server, activeFd, connection);
		break;
	case (Connection::SendToCGI):
		connectionSendToCGI(server, connection);
		break;
	case (Connection::ReceiveFromCGI):
		connectionReceiveFromCGI(server, connection);
		break;
	case (Connection::BuildResponse):
		connectionBuildResponse(server, activeFd, connection);
		break;
	case (Connection::SendResponse):
		connectionSendResponse(server, activeFd, connection);
		break;
	case (Connection::Timeout):
		connectionHandleTimeout(server, activeFd, connection);
		break;
	case (Connection::Closed):
		break;
	}
}

/**
 * @brief Receive request header from a client.
 *
 * This function reads data from the client socket using Server::readFromSocket().
 * The amount of bytes to read from the socket is determined by the bytes already received from the client. It can
 * never be bigger than the buffer size.
 * - If bytes read is -1, it indicates an internal server error
 * - If bytes read is 0, it indicates that the connection has been closed by the client
 * In both cases the clientFd is closed and the connection status is set to Closed.
 * If bytes read is greater than 0, the bytes received are added to the connection buffer and the bytes received of
 * the connection are updated as well as time since the last event is updated to the current time. If the buffer
 * contains a complete request header, the function handleCompleteRequestHeader() is called. If no complete request
 * was received and the received bytes match the buffer size, sets HTTP status code to 413 Request Header Fields Too
 * Large and status to BuildResponse, since the request header was too big.
 *
 * @param server The server object which handles the connection.
 * @param activeFd The file descriptor being handled.
 * @param connection The connection object to receive the request for.
 * @todo Implement body handling.
 * @todo make clientHeaderBufferSize configurable.
 */
void connectionReceiveHeader(Server& server, int activeFd, Connection& connection)
{
	if (activeFd != connection.m_clientFd)
		return;
	LOG_DEBUG << "Receive Request Header for: " << connection.m_clientSocket;

	std::vector<char>& buffer = server.getBuffer();
	if (buffer.capacity() < Server::s_clientHeaderBufferSize)
		buffer.resize(Server::s_clientHeaderBufferSize);

	const size_t bytesToRead = Server::s_clientHeaderBufferSize - connection.m_buffer.size();
	LOG_DEBUG << "Bytes to read: " << bytesToRead;

	const ssize_t bytesRead = server.readFromSocket(activeFd, &buffer[0], bytesToRead, 0);
	LOG_DEBUG << "Bytes read: " << bytesRead;

	if (bytesRead == -1) {
		LOG_ERROR << "Internal server error while reading from socket: " << connection.m_clientSocket;
		server.removeConnection(activeFd);
		return;
	}
	if (bytesRead == 0) {
		LOG_INFO << "Connection closed by client: " << connection.m_clientSocket;
		server.removeConnection(activeFd);
		return;
	}

	connection.m_buffer.append(buffer.begin(), buffer.begin() + bytesRead);
	connection.m_timeSinceLastEvent = std::time(0);
	if (isCompleteRequestHeader(connection.m_buffer)) {
		handleCompleteRequestHeader(server, activeFd, connection);
	} else {
		LOG_DEBUG << "Received partial request header: " << '\n' << connection.m_buffer;
		if (connection.m_buffer.size() >= Server::s_clientHeaderBufferSize) {
			LOG_ERROR << "Buffer full, didn't receive complete request header from " << connection.m_clientSocket;
			connection.m_request.httpStatus = StatusRequestHeaderFieldsTooLarge;
			connection.m_request.shallCloseConnection = true;
			connection.m_status = Connection::BuildResponse;
			server.modifyEvent(activeFd, EPOLLOUT);
		}
	}
}

/**
 * @brief Handles the complete request header received from a client.
 *
 * This function processes the complete request header received from a client,
 * parses the header, sets the active server configuration, and determines the
 * next steps based on the request type (e.g., CGI request, request with body).
 *
 * The function performs the following steps:
 * - Logs the received request header.
 * - Parses the request header.
 * - Sets the active server configuration based on the "Host" header.
 * - Finds the target resource for the request.
 * - Handles redirection if applicable by adding a "Location" header.
 * - Checks if the request method is allowed by the location.
 * - Handles CGI requests if applicable.
 * - Determines the next connection status based on the request type.
 *
 * If an error occurs during header parsing, the function logs the error, sets
 * the connection status to BuildResponse, and modifies the event to EPOLLOUT.
 *
 * If an error occurs while inserting the "Location" header, the function sets
 * the HTTP status code to 500 Internal Server Error, sets the connection status
 * to BuildResponse, and modifies the event to EPOLLOUT.
 *
 * If the request is for a location with a return directive, the function sets
 * the connection status to BuildResponse and modifies the event to EPOLLOUT.
 *
 * If the request is a CGI request, the function initializes and executes the
 * CGI handler, and registers the CGI file descriptors for EPOLLOUT and EPOLLIN
 * events.
 *
 * Depending on the request type, the function updates the connection status to
 * ReceiveBody, ReceiveFromCGI, or BuildResponse, and modifies the event to
 * EPOLLOUT if necessary.
 * @param server Reference to the Server instance handling the request.
 * @param clientFd File descriptor of the client connection.
 * @param connection Reference to the Connection instance representing the client connection.
 */
void handleCompleteRequestHeader(Server& server, int clientFd, Connection& connection)
{
	LOG_DEBUG << "Received complete request header: " << '\n' << connection.m_buffer;

	try {
		server.parseHeader(connection.m_buffer, connection.m_request);
	} catch (std::exception& e) {
		LOG_ERROR << e.what();
		connection.m_status = Connection::BuildResponse;
		server.modifyEvent(clientFd, EPOLLOUT);
		return;
	}

	if (connection.m_request.contentLength > connection.location->maxBodySize) {
		connection.m_request.httpStatus = StatusRequestEntityTooLarge;
		connection.m_request.shallCloseConnection = true;
		connection.m_status = Connection::BuildResponse;
		server.modifyEvent(clientFd, EPOLLOUT);
		return;
	}

	std::map<std::string, std::string>::iterator iter = connection.m_request.headers.find("host");
	if (iter != connection.m_request.headers.end()) {
		if (!hasValidServerConfig(connection, server.getServerConfigs(), iter->second)) {
			LOG_ERROR << "Failed to set active server for " << connection.m_clientSocket;
			server.removeConnection(clientFd);
			return;
		}
	}
	LOG_DEBUG << "Active server: " << connection.m_serverSocket;

	server.findTargetResource(connection);

	if (connection.m_request.hasReturn) {
		connection.m_status = Connection::BuildResponse;
		server.modifyEvent(clientFd, EPOLLOUT);
		return;
	}

	// Allow for non-existing files when POST is used
	if (connection.m_request.method == MethodPost && connection.m_request.httpStatus == StatusNotFound)
		connection.m_request.httpStatus = StatusOK;

	// Allow access to directories w/o autoindex when POST is used
	if (connection.m_request.method == MethodPost && connection.m_request.httpStatus == StatusForbidden)
		connection.m_request.httpStatus = StatusOK;

	// Allow directories to be deleted
	if (connection.m_request.method == MethodDelete && connection.m_request.httpStatus == StatusForbidden)
		connection.m_request.httpStatus = StatusOK;

	// bool array and method are scoped with enum Method
	// NOLINTNEXTLINE(cppcoreguidelines-pro-bounds-constant-array-index)
	if (!connection.location->allowedMethods[connection.m_request.method]) {
		connection.m_request.httpStatus = StatusMethodNotAllowed;
		connection.m_request.shallCloseConnection = true;
	}

	if (isCGIRequested(connection)) {
		connection.m_request.hasCGI = true;
		ProcessOps processOps;
		CGIHandler cgiHandler(connection, processOps);
		if (connection.m_request.httpStatus == StatusInternalServerError) {
			connection.m_status = Connection::BuildResponse;
			server.modifyEvent(clientFd, EPOLLOUT);
			return;
		}
		cgiHandler.execute(server.getEpollFd(), server.getConnections(), server.getCGIConnections());
	}

	LOG_DEBUG << "HTTP Status: " << connection.m_request.httpStatus;

	if (connection.m_request.httpStatus == StatusOK && connection.m_request.hasBody) {
		connection.m_status = Connection::ReceiveBody;
		connection.m_buffer.erase(0, connection.m_buffer.find("\r\n\r\n") + 4);
		if (!connection.m_buffer.empty())
			handleBody(server, clientFd, connection);
	} else if (connection.m_request.hasCGI) {
		connection.m_status = Connection::ReceiveFromCGI;
		if (!server.registerCGIFileDescriptor(connection.m_pipeFromCGIReadEnd, EPOLLIN, connection)) {
			connection.m_request.httpStatus = StatusInternalServerError;
			connection.m_status = Connection::BuildResponse;
			server.modifyEvent(connection.m_clientFd, EPOLLOUT);
		} else
			server.removeEvent(clientFd);
	} else {
		connection.m_status = Connection::BuildResponse;
		server.modifyEvent(clientFd, EPOLLOUT);
	}
}

/**
 * @brief Checks if the connection buffer contains a request header.
 *
 * A request header is defined as a string that ends with "\r\n\r\n".
 * @param connectionBuffer The buffer to check for a complete request.
 * @return true if the buffer contains a complete request, false otherwise.
 */
bool isCompleteRequestHeader(const std::string& connectionBuffer)
{
	return (connectionBuffer.find("\r\n\r\n") != std::string::npos);
}

/**
 * @brief Checks if a CGI request is made based on the connection details.
 *
 * This function determines if a CGI request is being made by examining the
 * URI path of the request and comparing it with the CGI path and extension
 * specified in the connection's location.
 *
 * @param connection The connection object containing request and location details.
 * @return true if a CGI request is identified, false otherwise.
 */
bool isCGIRequested(Connection& connection)
{
	// FIXME: May need to iterate through multiple paths and extensions
	if (connection.location->cgiPath.empty() || connection.location->cgiExt.empty())
		return false;

	size_t extPos = connection.m_request.uri.path.find(connection.location->cgiExt);

	// If extension is found and is at the end of the path or followed by a slash
	return (extPos != std::string::npos
		&& (extPos + connection.location->cgiExt.size() == connection.m_request.uri.path.size()
			|| connection.m_request.uri.path.at(extPos + connection.location->cgiExt.size()) == '/'));
}

/**
 * @brief Handles the reception of the request body from a client connection.
 *
 * This function reads data from the client socket and appends it to the connection's buffer.
 * It checks for various conditions such as errors during reading, client disconnection,
 * maximum body size limit, and completeness of the request body. Depending on these conditions,
 * it updates the connection status and modifies the event for the client socket.
 *
 * @param server Reference to the Server instance handling the connection.
 * @param activeFd The file descriptor being handled.
 * @param connection Reference to the Connection instance representing the client connection.
 *
 * @note If an error occurs while reading from the socket, the client connection is closed.
 * @note If the buffer size exceeds the maximum allowed client request body size, an error is logged
 * and the connection's HTTP status is set to StatusRequestEntityTooLarge.
 * @note If the request body is complete, it is parsed and the connection status is updated either to
 * Connection:SendToCGI or Connection::BuildResponse.
 */
void connectionReceiveBody(Server& server, int activeFd, Connection& connection)
{
	if (activeFd != connection.m_clientFd)
		return;
	LOG_DEBUG << "Receive Body for: " << connection.m_clientSocket;

	std::vector<char>& buffer = server.getBuffer();
	if (buffer.capacity() < Server::s_clientBodyBufferSize)
		buffer.resize(Server::s_clientBodyBufferSize);

	size_t bytesAvailable = 0;
	if (!connection.m_request.isChunked && connection.m_request.contentLength + 1 < connection.location->maxBodySize)
		bytesAvailable = connection.m_request.contentLength - connection.m_buffer.size();
	else
		bytesAvailable = connection.location->maxBodySize - connection.m_buffer.size();
	size_t bytesToRead = Server::s_clientBodyBufferSize;
	if (bytesAvailable <= Server::s_clientBodyBufferSize)
		bytesToRead -= bytesAvailable;
	LOG_DEBUG << "Bytes to read: " << bytesToRead;

	const ssize_t bytesRead = server.readFromSocket(activeFd, &buffer[0], bytesToRead, 0);
	LOG_DEBUG << "Bytes read: " << bytesRead;

	if (bytesRead == -1) {
		LOG_ERROR << "Internal server error while reading from socket: " << connection.m_clientSocket;
		server.removeConnection(activeFd);
		return;
	}
	if (bytesRead == 0) {
		LOG_INFO << "Connection closed by client: " << connection.m_clientSocket;
		server.removeConnection(activeFd);
		return;
	}

	connection.m_buffer.append(buffer.begin(), buffer.begin() + bytesRead);
	connection.m_timeSinceLastEvent = std::time(0);
	handleBody(server, activeFd, connection);
}

/**
 * @brief Handles the body of the HTTP request.
 *
 * This function processes the body of the HTTP request. If the complete body
 * is received, it parses the body and updates the connection status based on
 * whether CGI is involved. If only a partial body is received, it checks for
 * errors such as bad request or exceeding the maximum allowed body size.
 *
 * @param server Reference to the Server object.
 * @param activeFd The file descriptor of the active connection.
 * @param connection Reference to the Connection object.
 */
void handleBody(Server& server, int activeFd, Connection& connection)
{
<<<<<<< HEAD
	if (!connection.m_request.isChunked && connection.m_request.contentLength == connection.m_buffer.size())
		connection.m_request.isCompleteBody = true;

	if (connection.m_request.isChunked) {
=======
	if (isCompleteBody(connection)) {
		LOG_DEBUG << "Received complete request body";
		// Printing body can be confusing for big files.
		// LOG_DEBUG << connection.m_buffer;
>>>>>>> f599ad6b
		try {
			server.parseChunkedBody(connection.m_buffer, connection.m_request);
		} catch (std::exception& e) {
			LOG_ERROR << e.what();
		}
<<<<<<< HEAD
	}

	if (connection.m_request.isCompleteBody) {
		LOG_DEBUG << "Received complete request body";
		// Printing body can be confusing for big files.
		// LOG_DEBUG << connection.m_buffer;
		if (!connection.m_request.isChunked)
			connection.m_request.body = connection.m_buffer;

		if (connection.m_request.hasMultipartFormdata)
			server.decodeMultipartFormdata(connection.m_request);

		if (connection.m_request.hasCGI)
=======
		if (connection.m_request.hasCGI) {
>>>>>>> f599ad6b
			connection.m_status = Connection::SendToCGI;
			if (connection.m_request.method == MethodPost
				&& !server.registerCGIFileDescriptor(connection.m_pipeToCGIWriteEnd, EPOLLOUT, connection)) {
				connection.m_request.httpStatus = StatusInternalServerError;
				connection.m_status = Connection::BuildResponse;
				server.modifyEvent(activeFd, EPOLLOUT);
				return;
			}
			server.removeEvent(activeFd);
		} else {
			connection.m_status = Connection::BuildResponse;
			server.modifyEvent(activeFd, EPOLLOUT);
		}
	} else {
		LOG_DEBUG << "Received partial request body";
		// Printing body can be confusing for big files.
		// LOG_DEBUG << connection.m_buffer;
<<<<<<< HEAD
		if (connection.m_request.httpStatus != StatusOK) {
=======
		if (connection.m_request.httpStatus == StatusBadRequest) {
			LOG_ERROR << ERR_CONTENT_LENGTH;
>>>>>>> f599ad6b
			connection.m_status = Connection::BuildResponse;
			connection.m_request.shallCloseConnection = true;
			server.modifyEvent(activeFd, EPOLLOUT);
		} else if (connection.m_buffer.size() >= connection.location->maxBodySize) {
			LOG_ERROR << "Maximum allowed client request body size reached from " << connection.m_clientSocket;
			connection.m_request.httpStatus = StatusRequestEntityTooLarge;
			connection.m_request.shallCloseConnection = true;
			connection.m_status = Connection::BuildResponse;
			server.modifyEvent(activeFd, EPOLLOUT);
		} else if (!connection.m_request.isChunked && connection.m_request.contentLength < connection.m_buffer.size()) {
			LOG_ERROR << ERR_CONTENT_LENGTH;
			LOG_ERROR << "Content-Length: " << connection.m_request.contentLength
					  << ", Buffer size: " << connection.m_buffer.size();
			connection.m_request.httpStatus = StatusBadRequest;
			connection.m_request.shallCloseConnection = true;
			connection.m_status = Connection::BuildResponse;
			server.modifyEvent(activeFd, EPOLLOUT);
		}
	}
}

/**
 * @brief Sends the request body to the CGI process.
 *
 * This function handles sending the request body from the connection to the CGI process.
 * If the request body is empty, it logs an error, sets the HTTP status to internal server error,
 * updates the connection status to build response, modifies the event to EPOLLOUT, and removes
 * the CGI file descriptors from the server.
 *
 * If the request body is not empty, it attempts to write the body to the CGI process. If the write
 * operation fails, it logs an error, sets the HTTP status to internal server error, updates the
 * connection status to build response, modifies the event to EPOLLOUT, and removes the CGI file
 * descriptors from the server.
 *
 * If the entire body is successfully written to the CGI process, it logs a debug message, updates
 * the connection status to receive from CGI, clears the request body, and removes the write end
 * of the CGI pipe from the server.
 *
 * If only part of the body is written, it updates the request body to contain the remaining data.
 *
 * @param server Reference to the Server object.
 * @param connection Reference to the Connection object.
 */
void connectionSendToCGI(Server& server, Connection& connection)
{
	LOG_DEBUG << "Send to CGI for: " << connection.m_clientSocket;

	if (connection.m_request.body.empty()) {
		LOG_ERROR << "empty body: can't send to CGI";
		connection.m_request.httpStatus = StatusInternalServerError;
		connection.m_status = Connection::BuildResponse;
		server.addEvent(connection.m_clientFd, EPOLLOUT);
		server.removeCGIFileDescriptor(connection.m_pipeToCGIWriteEnd);
		return;
	}

	const ssize_t bytesSent = server.writeProcess(
		connection.m_pipeToCGIWriteEnd, connection.m_request.body.c_str(), connection.m_request.body.size());
	LOG_DEBUG << "Bytes sent to CGI: " << bytesSent;

	if (bytesSent == -1) {
		LOG_ERROR << "write(): can't send to CGI: " << std::strerror(errno);
		connection.m_request.httpStatus = StatusInternalServerError;
		connection.m_status = Connection::BuildResponse;
		server.addEvent(connection.m_clientFd, EPOLLOUT);
		server.removeCGIFileDescriptor(connection.m_pipeToCGIWriteEnd);
		return;
	}
	if (bytesSent == static_cast<ssize_t>(connection.m_request.body.size())) {
		LOG_DEBUG << "CGI: Full body sent";
		connection.m_status = Connection::ReceiveFromCGI;
		connection.m_request.body.clear();
		server.removeCGIFileDescriptor(connection.m_pipeToCGIWriteEnd);
		if (!server.registerCGIFileDescriptor(connection.m_pipeFromCGIReadEnd, EPOLLIN, connection)) {
			connection.m_request.httpStatus = StatusInternalServerError;
			connection.m_status = Connection::BuildResponse;
			server.addEvent(connection.m_clientFd, EPOLLOUT);
		}
		return;
	}
	connection.m_request.body.erase(0, bytesSent);
}

/**
 * @brief Handles receiving data from a CGI script and processes it accordingly.
 *
 * This function reads data from the CGI script's output pipe and appends it to the request body.
 * It also handles errors during the read operation and manages the connection state based on the
 * data received. If the read operation indicates that the CGI script has finished sending data,
 * the function will transition the connection to the response-building state and clean up the
 * associated file descriptors.
 *
 * @param server Reference to the Server instance managing the connection.
 * @param connection Reference to the Connection instance representing the client connection.
 */
void connectionReceiveFromCGI(Server& server, Connection& connection)
{
	LOG_DEBUG << "Receive from CGI for: " << connection.m_clientSocket;

	std::vector<char>& buffer = server.getBuffer();
	if (buffer.capacity() < Server::s_cgiBodyBufferSize)
		buffer.resize(Server::s_cgiBodyBufferSize);

	const ssize_t bytesRead
		= server.readProcess(connection.m_pipeFromCGIReadEnd, &buffer[0], Server::s_cgiBodyBufferSize);
	LOG_DEBUG << "Bytes read: " << bytesRead;

	if (bytesRead == -1) {
		LOG_ERROR << "read(): can't read from CGI: " << std::strerror(errno);
		connection.m_request.httpStatus = StatusInternalServerError;
		connection.m_status = Connection::BuildResponse;
		server.addEvent(connection.m_clientFd, EPOLLOUT);
		server.removeCGIFileDescriptor(connection.m_pipeFromCGIReadEnd);
		if (connection.m_pipeToCGIWriteEnd != -1)
			server.removeCGIFileDescriptor(connection.m_pipeToCGIWriteEnd);
		return;
	}
	if (bytesRead == 0) {
		LOG_DEBUG << "CGI: Full body received";
		connection.m_status = Connection::BuildResponse;
		server.addEvent(connection.m_clientFd, EPOLLOUT);
		server.removeCGIFileDescriptor(connection.m_pipeFromCGIReadEnd);
		if (connection.m_pipeToCGIWriteEnd != -1)
			server.removeCGIFileDescriptor(connection.m_pipeToCGIWriteEnd);
		int status = 0;
		if (waitpid(connection.m_cgiPid, &status, 0) == -1) {
			LOG_ERROR << "waitpid(): " << std::strerror(errno);
			connection.m_request.httpStatus = StatusInternalServerError;
			return;
		}
		// Check if the child exited normally with exit() or returning from main()
		if (WIFEXITED(status)) { // NOLINT: misinterpretation by HIC++ standard
			int exitCode = WEXITSTATUS(status); // NOLINT: misinterpretation by HIC++ standard
			// Any child exit status unequal to 0 indicates unsuccessful completion of the process
			if (exitCode != 0) {
				LOG_ERROR << "child returned with: " << exitCode;
				connection.m_request.httpStatus = StatusInternalServerError;
				return;
			}
		} else if (WIFSIGNALED(status)) { // NOLINT: misinterpretation by HIC++ standard
			int signalNumber = WTERMSIG(status); // NOLINT: misinterpretation by HIC++ standard
			LOG_ERROR << "child terminated by signal: " << signalNumber << " (" << signalNumToName(signalNumber) << ")";
			connection.m_request.httpStatus = StatusInternalServerError;
			return;
		}
	}
	connection.m_request.body.append(buffer.begin(), buffer.begin() + bytesRead);
}

/**
 * @brief Builds the response for a client connection.
 *
 * Builds the response for a client connection by calling Server::buildResponse().
 * The response is stored in the connection buffer.
 * The connection status is set to SendResponse and the response is sent to the client by calling
 * connectionSendResponse().
 *
 * @param server The server object which handles the connection.
 * @param activeFd The file descriptor being handled.
 * @param connection The connection object to build the response for.
 */
void connectionBuildResponse(Server& server, int activeFd, Connection& connection)
{
	LOG_DEBUG << "BuildResponse for: " << connection.m_clientSocket;

	server.buildResponse(connection);
	connection.m_buffer.clear();
	connection.m_buffer = server.getResponse();
	connection.m_status = Connection::SendResponse;
	connectionSendResponse(server, activeFd, connection);
}

/**
 * @brief Sends the response to a client connection.
 *
 * Sends the response to a client connection by calling Server::writeToSocket().
 * The amount of bytes to send is determined by the size of the connection buffer.
 * If sent bytes == -1 it indicates an internal server error and the connection is closed.
 * If the response is not completely sent, the bytes sent are removed from the buffer and timeSinceLastEvent is
 * updated.
 * If the response is completely sent and the connection is set to close, the client socket is closed and the
 * connection status is set to Closed.
 * If the response is completely sent and the connection is not set to close, the event is modified to listen to
 * EPOLLIN and the connection is cleared.
 * @param server The server object which handles the connection.
 * @param activeFd The file descriptor being handled.
 * @param connection The connection object to send the response for.
 */
void connectionSendResponse(Server& server, int activeFd, Connection& connection)
{
	LOG_DEBUG << "SendResponse for: " << connection.m_clientSocket << " on socket:" << activeFd;

	const ssize_t bytesToSend = static_cast<ssize_t>(connection.m_buffer.size());
	const ssize_t sentBytes = server.writeToSocket(activeFd, connection.m_buffer.c_str(), bytesToSend, 0);
	if (sentBytes == -1) {
		LOG_ERROR << "Internal server error";
		server.removeConnection(activeFd);
		return;
	}

	if (sentBytes < bytesToSend) {
		LOG_DEBUG << "Sent " << sentBytes << " bytes";
		connection.m_buffer.erase(0, sentBytes);
		connection.m_timeSinceLastEvent = std::time(0);
		return;
	}

	if (connection.m_request.shallCloseConnection) {
		LOG_DEBUG << "Closing connection";
		server.removeConnection(activeFd);
	} else {
		LOG_DEBUG << "Connection alive";
		server.modifyEvent(activeFd, EPOLLIN);
		clearConnection(connection, server.getServerConfigs());
	}
}

/**
 * @brief Handles a timeout for a client connection.
 *
 * Handles a timeout for a client connection by setting the request status to StatusRequestTimeout.
 * Then it builds the error message by calling connectionBuildResponse().
 *
 * @param server The server object which handles the connection.
 * @param activeFd The file descriptor being handled.
 * @param connection The connection object to handle the timeout for.
 */
void connectionHandleTimeout(Server& server, int activeFd, Connection& connection)
{
	if (activeFd != connection.m_clientFd)
		return;

	LOG_DEBUG << "Timeout for: " << connection.m_clientSocket;

	connection.m_request.shallCloseConnection = true;
	connection.m_request.httpStatus = StatusRequestTimeout;

	connectionBuildResponse(server, activeFd, connection);
}

/**
 * @brief Iterates through all connections and checks if any have timed out.
 *
 * If the connection status is Closed, it is skipped.
 * The time since last event is saved in a variable to print it to the log and check
 * if it is greater than the timeout set for the server. If it is, the connection is modified to EPOLLOUT,
 * and the state is set to Timeout. When the fd is ready to receive a message the timeout error will be send.
 */
void checkForTimeout(Server& server)
{
	for (std::map<int, Connection>::iterator iter = server.getConnections().begin();
		 iter != server.getConnections().end(); ++iter) {
		const time_t timeSinceLastEvent = std::time(0) - iter->second.m_timeSinceLastEvent;
		LOG_DEBUG << iter->second.m_clientSocket << ": Time since last event: " << timeSinceLastEvent;
		if (timeSinceLastEvent > server.getClientTimeout()) {
			LOG_INFO << "Connection timeout: " << iter->second.m_clientSocket;
			server.modifyEvent(iter->first, EPOLLOUT);
			iter->second.m_status = Connection::Timeout;
		}
	}
}

/* ====== CLEANUP ====== */

/**
 * @brief Iterates through all connections, closes and removes idle ones.
 *
 * The for loop through the connections map has no increment statement because the
 * iterator is incremented in the loop body. If .erase() is called on an iterator,
 * it is invalidated.
 *
 * @param server The server object to cleanup idle connections for.
 */
void cleanupIdleConnections(Server& server)
{
	for (std::map<int, Connection>::iterator iter = server.getConnections().begin();
		 iter != server.getConnections().end();
		/* no iter*/) {
		if (iter->second.m_status == Connection::Idle) {
			close(iter->first);
			server.getConnections().erase(iter++);
		} else
			++iter;
	}
}

/**
 * @brief Performs a graceful shutdown of the server.
 *
 * Closes all virtual servers, cleans up idle and closed connections.
 * Then enters another event loop with two conditions:
 * 1. last signal received is SIGQUIT (which initiated graceful shutdown)
 * 2. as long as active connections exist.
 * This second loop always cleans up idle connections. It can also be interrupted with another signal, which aborts
 * the graceful shutdown.
 *
 * @param server The server object to shut down.
 * @sa https://pkg.go.dev/net/http#Server.Shutdown
 */
void shutdownServer(Server& server)
{
	LOG_DEBUG << "Closing all virtual servers";
	for (std::map<int, Socket>::iterator iter = server.getVirtualServers().begin();
		 iter != server.getVirtualServers().end(); ++iter) {
		server.removeEvent(iter->first);
		close(iter->first);
	}
	server.getVirtualServers().clear();

	LOG_DEBUG << "Cleanup idle connections";
	cleanupIdleConnections(server);

	LOG_DEBUG << "Waiting for connections to finish";
	while (g_signalStatus == SIGQUIT && !server.getConnections().empty()) {
		const int nfds = server.waitForEvents();

		for (std::vector<struct epoll_event>::const_iterator iter = server.eventsBegin();
			 iter != server.eventsBegin() + nfds; ++iter) {
			handleEvent(server, *iter);
		}
		checkForTimeout(server);
		cleanupIdleConnections(server);
	}
	if (g_signalStatus != SIGQUIT)
		LOG_INFO << "Graceful shutdown interrupted with signal " << g_signalStatus;
	else
		LOG_INFO << "Server shutdown gracefully";
}<|MERGE_RESOLUTION|>--- conflicted
+++ resolved
@@ -464,11 +464,7 @@
  */
 void Server::parseChunkedBody(const std::string& bodyBuffer, HTTPRequest& request)
 {
-<<<<<<< HEAD
 	RequestParser::parseChunkedBody(bodyBuffer, request);
-=======
-	m_requestParser.parseBody(bodyString, request, getBuffer());
->>>>>>> f599ad6b
 }
 
 /**
@@ -1169,23 +1165,15 @@
  */
 void handleBody(Server& server, int activeFd, Connection& connection)
 {
-<<<<<<< HEAD
 	if (!connection.m_request.isChunked && connection.m_request.contentLength == connection.m_buffer.size())
 		connection.m_request.isCompleteBody = true;
 
 	if (connection.m_request.isChunked) {
-=======
-	if (isCompleteBody(connection)) {
-		LOG_DEBUG << "Received complete request body";
-		// Printing body can be confusing for big files.
-		// LOG_DEBUG << connection.m_buffer;
->>>>>>> f599ad6b
 		try {
 			server.parseChunkedBody(connection.m_buffer, connection.m_request);
 		} catch (std::exception& e) {
 			LOG_ERROR << e.what();
 		}
-<<<<<<< HEAD
 	}
 
 	if (connection.m_request.isCompleteBody) {
@@ -1199,9 +1187,6 @@
 			server.decodeMultipartFormdata(connection.m_request);
 
 		if (connection.m_request.hasCGI)
-=======
-		if (connection.m_request.hasCGI) {
->>>>>>> f599ad6b
 			connection.m_status = Connection::SendToCGI;
 			if (connection.m_request.method == MethodPost
 				&& !server.registerCGIFileDescriptor(connection.m_pipeToCGIWriteEnd, EPOLLOUT, connection)) {
@@ -1219,12 +1204,7 @@
 		LOG_DEBUG << "Received partial request body";
 		// Printing body can be confusing for big files.
 		// LOG_DEBUG << connection.m_buffer;
-<<<<<<< HEAD
 		if (connection.m_request.httpStatus != StatusOK) {
-=======
-		if (connection.m_request.httpStatus == StatusBadRequest) {
-			LOG_ERROR << ERR_CONTENT_LENGTH;
->>>>>>> f599ad6b
 			connection.m_status = Connection::BuildResponse;
 			connection.m_request.shallCloseConnection = true;
 			server.modifyEvent(activeFd, EPOLLOUT);

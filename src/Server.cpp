--- conflicted
+++ resolved
@@ -419,13 +419,8 @@
 		if (isDuplicateServer(server, iter->host, iter->port))
 			continue;
 
-<<<<<<< HEAD
-		if (!createVirtualServer(server, iter->host, backlog, webutils::toString(iter->port)))
-			LOG_DEBUG << "Failed to add virtual server: " << iter->host << ":" << iter->port;
-=======
 		if (!createVirtualServer(server, iter->host, backlog, iter->port))
 			LOG_DEBUG << "Failed to add virtual server: " << iter->serverName;
->>>>>>> fe227a85
 	}
 
 	if (server.getVirtualServers().empty())
@@ -996,12 +991,7 @@
 	} else {
 		LOG_DEBUG << "Connection alive";
 		server.modifyEvent(clientFd, EPOLLIN);
-<<<<<<< HEAD
 		clearConnection(connection, server.getServerConfigs());
-=======
-		clearConnection(connection);
-		connection.m_status = Connection::Idle;
->>>>>>> fe227a85
 	}
 }
 

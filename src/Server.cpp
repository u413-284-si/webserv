--- conflicted
+++ resolved
@@ -128,7 +128,6 @@
  * @return std::vector<char>& Client body buffer.
  */
 std::vector<char>& Server::getClientBodyBuffer() { return m_clientBodyBuffer; }
-<<<<<<< HEAD
 
 /**
  * @brief Getter for CGI body buffer.
@@ -136,8 +135,6 @@
  * @return std::vector<char>& CGI body buffer.
  */
 std::vector<char>& Server::getCGIBodyBuffer() { return m_cgiBodyBuffer; }
-=======
->>>>>>> c84c2ef6
 
 /* ====== SETTERS ====== */
 
@@ -936,7 +933,6 @@
 }
 
 /**
-<<<<<<< HEAD
  * @brief Handles the complete request header received from a client.
  *
  * This function processes the complete request header received from a client,
@@ -964,36 +960,6 @@
  * @param server Reference to the Server instance handling the request.
  * @param clientFd File descriptor of the client connection.
  * @param connection Reference to the Connection instance representing the client connection.
-=======
- * @brief Checks if the connection buffer contains a request header.
- *
- * A request header is defined as a string that ends with "\r\n\r\n".
- * @param connectionBuffer The buffer to check for a complete request.
- * @return true if the buffer contains a complete request, false otherwise.
- */
-bool isCompleteRequestHeader(const std::string& connectionBuffer)
-{
-	return (connectionBuffer.find("\r\n\r\n") != std::string::npos);
-}
-
-/**
- * @brief Handles a received complete request header.
- *
- * This function is called when a complete request header has been received from the client.
- * It parses the request header with Server::parseHeader().
- * An error while parsing the header sets Connection::BuildResponse and modifies the event to listen to
- * EPOLLOUT.
- * After parsing the header, tries to find the "Host" header field in the request headers. If it exists, it rechecks the
- * server configuration for the connection.
- * Then it tries to find the target resource for the request with Server::findTargetResource() which also sets the
- * active location for the connection.
- * Checks with found location if method is allowed. If not sets StatusMethodNotAllowed.
- * If Status is still OK, and the request has a body, set to Connection::ReceiveBody and the received request header is
- * deleted from the buffer. Else sets to Connection::BuildResponse and the event is modified to listen to EPOLLOUT.
- * @param server The server object.
- * @param clientFd The file descriptor of the client socket.
- * @param connection The connection object.
->>>>>>> c84c2ef6
  */
 void handleCompleteRequestHeader(Server& server, int clientFd, Connection& connection)
 {
@@ -1018,8 +984,12 @@
 		}
 	}
 
-<<<<<<< HEAD
-	server.findTargetResource(connection, connection.m_request);
+	server.findTargetResource(connection);
+
+	// bool array and method are scoped with enum Method
+	// NOLINTNEXTLINE(cppcoreguidelines-pro-bounds-constant-array-index)
+	if (!connection.location->allowedMethods[connection.m_request.method])
+		connection.m_request.httpStatus = StatusMethodNotAllowed;
 	if (isCGIRequested(connection)) {
 		connection.m_request.hasCGI = true;
 		ProcessOps processOps;
@@ -1036,14 +1006,6 @@
 			connection.m_request.httpStatus = StatusInternalServerError;
 		}
 	}
-=======
-	server.findTargetResource(connection);
-
-	// bool array and method are scoped with enum Method
-	// NOLINTNEXTLINE(cppcoreguidelines-pro-bounds-constant-array-index)
-	if (!connection.location->allowedMethods[connection.m_request.method])
-		connection.m_request.httpStatus = StatusMethodNotAllowed;
->>>>>>> c84c2ef6
 
 	if (connection.m_request.httpStatus == StatusOK && connection.m_request.hasBody) {
 		connection.m_status = Connection::ReceiveBody;
@@ -1159,28 +1121,12 @@
 		if (connection.m_request.httpStatus == StatusBadRequest) {
 			LOG_ERROR << ERR_CONTENT_LENGTH;
 			connection.m_status = Connection::BuildResponse;
-<<<<<<< HEAD
 			server.modifyEvent(activeFd, EPOLLOUT);
 		} else if (connection.m_buffer.size() == Server::s_clientMaxBodySize) {
 			LOG_ERROR << "Maximum allowed client request body size reached from " << connection.m_clientSocket;
 			connection.m_request.httpStatus = StatusRequestEntityTooLarge;
 			connection.m_status = Connection::BuildResponse;
 			server.modifyEvent(activeFd, EPOLLOUT);
-=======
-			server.modifyEvent(clientFd, EPOLLOUT);
-		} else {
-			LOG_DEBUG << "Received partial request body: " << '\n' << connection.m_buffer;
-			if (connection.m_request.httpStatus == StatusBadRequest) {
-				LOG_ERROR << ERR_CONTENT_LENGTH;
-				connection.m_status = Connection::BuildResponse;
-				server.modifyEvent(clientFd, EPOLLOUT);
-			} else if (connection.m_buffer.size() == Server::s_clientMaxBodySize) {
-				LOG_ERROR << "Maximum allowed client request body size reached from " << connection.m_clientSocket;
-				connection.m_request.httpStatus = StatusRequestEntityTooLarge;
-				connection.m_status = Connection::BuildResponse;
-				server.modifyEvent(clientFd, EPOLLOUT);
-			}
->>>>>>> c84c2ef6
 		}
 	}
 }

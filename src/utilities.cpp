#include "utilities.hpp"

namespace webutils {

/**
 * @brief Removes leading whitespaces from a given string.
 *
 * This function iterates over the input string to find the first
 * non-whitespace character and returns a substring starting from
 * that character to the end of the original string.
 *
 * @param str The input string from which to remove leading whitespaces.
 * @return A new string with leading whitespaces removed.
 */
std::string trimLeadingWhitespaces(const std::string& str)
{
	std::string::const_iterator iter = str.begin();

	// Find the first character that is not a whitespace
	while (iter != str.end() && (std::isspace(static_cast<unsigned char>(*iter)) != 0))
		++iter;

	// Return the substring starting from the first non-whitespace character
	return std::string(iter, str.end());
}

/**
 * @brief Trims trailing white spaces from a string.
 *
 * This function removes all trailing white spaces (spaces, tabs, newlines, etc.)
 * from the input string.
 *
 * @param str The string to be trimmed. The string is modified in place.
 *
 */
void trimTrailingWhiteSpaces(std::string& str)
{
	std::string::size_type end = str.size();

	while (end > 0 && (std::isspace(str.at(end - 1)) != 0))
		--end;
	str.erase(end);
}

/**
 * @brief Splits a given string into substrings based on a specified delimiter.
 *
 * This function splits the input string `str` into a vector of substrings,
 * using the specified `delimiter` to determine where the splits occur.
 * Each substring is added to the result vector, which is returned at the end.
 *
 * @param str The input string to be split.
 * @param delimiter The string delimiter used to split the input string.
 * @return A vector of substrings obtained by splitting the input string based on the delimiter.
 */
std::vector<std::string> split(const std::string& str, const std::string& delimiter)
{
	size_t posStart = 0;
	size_t posEnd = 0;
	size_t delimLen = delimiter.length();
	std::string token;
	std::vector<std::string> res;

	while ((posEnd = str.find(delimiter, posStart)) != std::string::npos) {
		token = str.substr(posStart, posEnd - posStart);
		posStart = posEnd + delimLen;
		res.push_back(token);
	}

	res.push_back(str.substr(posStart));
	return res;
}

/**
 * @brief Get file extension of file in provided path
 *
 * File is identified by last '/' delimiter in path.
 * Extension is identified by last '.' in File.
 * Extension is returned without '.'
 * @param path Path to file
 * @return std::string Extension without leading '.'
 */
std::string getFileExtension(const std::string& path)
{
	const std::size_t extPos = path.find_last_of('.');
	std::size_t dirPos = path.find_last_of('/');
	if (dirPos == std::string::npos)
		dirPos = 0;

	if (extPos != std::string::npos && extPos > dirPos) {
		return path.substr(extPos + 1);
	}
	return "";
}

/**
 * @brief Returns greenwhich meantime string in provided format.
 *
 * Uses strftime() to format the string. Provided format string should adhere this required format.
 * @param now Time for the string
 * @param format strftime format string
 * @return std::string Timestring in provided format
 */
std::string getGMTString(const time_t now, const std::string& format)
{
	char string[webutils::timeStringBuffer];

	static_cast<void>(strftime(string, sizeof(string), format.c_str(), gmtime(&now)));
	return string;
}

/**
 * @brief Returns localtime string in provided format.
 *
 * Uses strftime() to format the string. Provided format string should adhere this required format.
 * @param now Time for the string
 * @param format strftime format string
 * @return std::string Timestring in provided format
 */
std::string getLocaltimeString(const time_t now, const std::string& format)
{
	char string[webutils::timeStringBuffer];

	static_cast<void>(strftime(string, sizeof(string), format.c_str(), localtime(&now)));
	return string;
}

std::string methodToString(Method method)
{
	assert(method >= MethodGet && method <= MethodCount);

	switch (method) {
	case MethodGet:
		return "GET";
	case MethodPost:
		return "POST";
	case MethodDelete:
		return "DELETE";
	case MethodCount:
		return "METHODCOUNT";
	}
	return "";
}

void closeFd(int& fileDescriptor)
{
	if (fileDescriptor != -1) {
		close(fileDescriptor);
		fileDescriptor = -1;
	}
}

/**
 * @brief Validates whether a given string is a valid IPv4 address.
 *
 * This function checks if the provided string is a valid IPv4 address or equals "localhost".
 * An IPv4 address consists of four decimal numbers, each ranging from 0 to 255,
 * separated by dots (e.g., "192.168.0.1").
 *
 * @param ipAddress The string representation of the IPv4 address to validate.
 * @return true if the ipAddress is a valid IPv4 address, false otherwise.
 */
bool isIpAddressValid(const std::string& ipAddress)
{
	if (ipAddress == "localhost")
		return true;

	if (ipAddress.find_first_not_of("0123456789.") != std::string::npos)
		return false;

	const std::vector<std::string> segments = webutils::split(ipAddress, ".");
	if (segments.size() != 4)
		return false;

	const short maxIpValue = 255;
	const short minIpValue = 0;
	for (std::vector<std::string>::const_iterator citer = segments.begin(); citer != segments.end(); ++citer) {
		if (citer->empty() || citer->size() > 3)
			return false;
		const long segmentValue = std::strtol(citer->c_str(), NULL, constants::g_decimalBase);
		if (segmentValue > maxIpValue || segmentValue < minIpValue)
			return false;
	}
	return true;
}

/**
 * @brief Checks if the port number of the listen directive is valid
 *
 * The function makes sure that the port is valid in the following ways:
 * 1. The port must not contain a character other than '0'-'9'
 * 2. The value of the port must be between 1-65535
 *
 * @param port The port to be checked
 * @return true If the port is valid
 * @return false If the port is invalid
 */
bool isPortValid(const std::string& port)
{
	if (port.find_first_not_of("0123456789") != std::string::npos)
		return false;

	const int maxPort = 65535;
	const int minPort = 1;

	const long portNum = std::strtol(port.c_str(), NULL, constants::g_decimalBase);
	return !(portNum <= minPort || portNum > maxPort);
}

/**
 * @brief Converts all characters in a string to lowercase.
 *
 * This function takes a reference to a std::string and transforms all of its characters to lowercase using the
 * std::transform algorithm and the ::tolower function.
 *
 * @param str The string to be converted to lowercase.
 */
void lowercase(std::string& str) { std::transform(str.begin(), str.end(), str.begin(), ::tolower); }

/**
<<<<<<< HEAD
 * @brief Capitalizes the first letter of each word in a string.
 *
 * This function takes a string as input and capitalizes the first letter of each word.
 * Words are considered to be sequences of characters separated by spaces or hyphens.
 * All other characters in the words are converted to lowercase.
 *
 * @param input The input string to be transformed.
 * @return A new string with the first letter of each word capitalized.
 */
std::string capitalizeWords(const std::string& input)
{
	std::string result = input;
	bool capitalizeNext = true;

	for (size_t i = 0; i < result.size(); ++i) {
		if (result.at(i) == ' ' || result.at(i) == '-') {
			capitalizeNext = true;
		} else if (capitalizeNext) {
			result.at(i) = static_cast<signed char>(std::toupper(result.at(i)));
			capitalizeNext = false;
		} else {
			result.at(i) = static_cast<signed char>(std::tolower(result.at(i)));
		}
	}
	return result;
=======
 * @brief Finds a substring at the beginning of input string and replaces it with another string.
 *
 * If alias is not found at beginning, returns empty string.
 * @param input String which may contain alias
 * @param alias Alias to be replaced
 * @param replacement String to replace alias
 * @return std::string String with alias replaced
 */
std::string replaceAlias(const std::string& input, const std::string& alias, const std::string& replacement)
{
	if (input.find(alias) == 0)
		return replacement + input.substr(alias.length());
	return "";
>>>>>>> 2167e1f5
}

} // webutils<|MERGE_RESOLUTION|>--- conflicted
+++ resolved
@@ -218,7 +218,6 @@
 void lowercase(std::string& str) { std::transform(str.begin(), str.end(), str.begin(), ::tolower); }
 
 /**
-<<<<<<< HEAD
  * @brief Capitalizes the first letter of each word in a string.
  *
  * This function takes a string as input and capitalizes the first letter of each word.
@@ -244,7 +243,9 @@
 		}
 	}
 	return result;
-=======
+}
+
+/**
  * @brief Finds a substring at the beginning of input string and replaces it with another string.
  *
  * If alias is not found at beginning, returns empty string.
@@ -258,7 +259,6 @@
 	if (input.find(alias) == 0)
 		return replacement + input.substr(alias.length());
 	return "";
->>>>>>> 2167e1f5
 }
 
 } // webutils
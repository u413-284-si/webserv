--- conflicted
+++ resolved
@@ -179,11 +179,8 @@
  */
 std::string getDefaultErrorPage(statusCode statusCode)
 {
-<<<<<<< HEAD
-=======
 	assert(statusCode >= StatusOK && statusCode <= StatusNonSupportedVersion);
 
->>>>>>> 3383529b
 	static const char* error301Page = "<html>\r\n"
 									  "<head><title>301 Moved permanently</title></head>\r\n"
 									  "<body>\r\n"
@@ -209,12 +206,6 @@
 									  "<body>\r\n"
 									  "<center><h1>405 Method not allowed</h1></center>\r\n";
 
-<<<<<<< HEAD
-	static const char* error413Page = "<html>\r\n"
-									  "<head><title>413 Request Entity Too Large</title></head>\r\n"
-									  "<body>\r\n"
-									  "<center><h1>413 Request Entity Too Large</h1></center>\r\n";
-=======
 	static const char* error408Page = "<html>\r\n"
 									  "<head><title>408 Request timeout</title></head>\r\n"
 									  "<body>\r\n"
@@ -224,7 +215,6 @@
 									  "<head><title>431 Request header fields too large</title></head>\r\n"
 									  "<body>\r\n"
 									  "<center><h1>431 Request header fields too large</h1></center>\r\n";
->>>>>>> 3383529b
 
 	static const char* error500page = "<html>\r\n"
 									  "<head><title>500 Internal server error</title></head>\r\n"

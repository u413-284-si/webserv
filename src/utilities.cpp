--- conflicted
+++ resolved
@@ -125,70 +125,6 @@
 	return string;
 }
 
-<<<<<<< HEAD
-/**
- * @brief Returns reason phrase for a given status code.
- *
- * In case of NoStatus returns the string "NO STATUS CODE".
- * @param statusCode Status code.
- * @return std::string Reason phrase.
- */
-std::string statusCodeToReasonPhrase(statusCode statusCode)
-{
-	if (statusCode < NoStatus || statusCode > StatusNonSupportedVersion)
-		statusCode = StatusInternalServerError;
-
-	switch (statusCode) {
-	case NoStatus:
-		return "NO STATUS CODE";
-	case StatusOK:
-		return "OK";
-	case StatusCreated:
-		return "Created";
-	case StatusMovedPermanently:
-		return "Moved Permanently";
-	case StatusFound:
-		return "Moved Temporarily";
-	case StatusPermanentRedirect:
-		return "Permanent Redirect";
-	case StatusBadRequest:
-		return "Bad Request";
-	case StatusForbidden:
-		return "Forbidden";
-	case StatusNotFound:
-		return "Not Found";
-	case StatusRequestEntityTooLarge:
-		return "Request Entity Too Large";
-	case StatusMethodNotAllowed:
-		return "Method Not Allowed";
-	case StatusRequestTimeout:
-		return "Request Timeout";
-	case StatusRequestHeaderFieldsTooLarge:
-		return "Request Header Fields Too Large";
-	case StatusInternalServerError:
-		return "Internal Server Error";
-	case StatusMethodNotImplemented:
-		return "Not Implemented";
-	case StatusNonSupportedVersion:
-		return "HTTP Version Not Supported";
-	}
-}
-
-/**
- * @brief Check if a given status code is a redirection.
- *
- * A redirection is a 3xx status code.
- * @param statusCode Status code to check.
- * @return true If the status code is a redirection.
- * @return false If the status code is not a redirection.
- */
-bool isRedirectionStatus(statusCode statusCode)
-{
-	return (statusCode >= StatusMovedPermanently && statusCode <= StatusPermanentRedirect);
-}
-
-=======
->>>>>>> 20a03ec4
 std::string methodToString(Method method)
 {
 	assert(method >= MethodGet && method <= MethodCount);

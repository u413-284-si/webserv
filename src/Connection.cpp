#include "Connection.hpp"

/**
 * @brief Construct a new Connection:: Connection object
 *
<<<<<<< HEAD
 * @param server Server socket associated with connection
 * @param client Client socket associated with connection
 */
Connection::Connection(const Socket& server, const Socket& client, int clientFd, const std::vector<ConfigServer>& serverConfigs)
=======
 * The time since last event is initialized to the current time.
 * The status is initialized to Idle.
 * Tries to find a valid server configuration for the connection with hasValidServerConfig().
 * If no valid server configuration is found, the connection state is Connection::Closed.
 *
 * @param server Server socket associated with connection
 * @param client Client socket associated with connection
 */
Connection::Connection(const Socket& server, const Socket& client, const std::vector<ConfigServer>& serverConfigs)
>>>>>>> 3441a24e
	: m_serverSocket(server)
	, m_clientSocket(client)
	, m_clientFd(clientFd)
	, m_timeSinceLastEvent(std::time(0))
	, m_status(Idle)
	, m_bytesReceived(0)
	, m_pipeToCGIWriteEnd(-1)
	, m_pipeFromCGIReadEnd(-1)
	, m_cgiPid(-1)

{
<<<<<<< HEAD
	if (!hasValidServerConfig(*this, serverConfigs))
		m_status = Closed;
}

/**
 * @brief Clears the state of a given Connection object and resets its attributes.
 *
 * This function resets the status, request, buffer, and other attributes of the 
 * provided Connection object. It also closes any open file descriptors associated 
 * with CGI communication and resets the CGI process ID. Finally, it updates the 
 * time since the last event and checks if the connection has a valid server configuration.
 *
 * @param connection The Connection object to be cleared and reset.
 * @param serverConfigs A vector of ConfigServer objects to validate the connection against.
 * @return true if the connection has a valid server configuration, false otherwise.
 */
bool clearConnection(Connection& connection, const std::vector<ConfigServer>& serverConfigs)
{
	connection.m_status = Connection::ReceiveHeader;
=======
	if (!hasValidServerConfig(*this, serverConfigs)) {
		m_status = Closed;
	}
}

bool clearConnection(Connection& connection, const std::vector<ConfigServer>& serverConfigs)
{
	connection.m_status = Connection::Idle;
>>>>>>> 3441a24e
	connection.m_request = HTTPRequest();
	connection.m_buffer.clear();
	connection.m_bytesReceived = 0;
	if (connection.m_pipeToCGIWriteEnd!= -1) {
		close(connection.m_pipeToCGIWriteEnd);
		connection.m_pipeToCGIWriteEnd = -1;
	}
	if (connection.m_pipeFromCGIReadEnd != -1) {
		close(connection.m_pipeFromCGIReadEnd);
		connection.m_pipeFromCGIReadEnd = -1;
	}
	connection.m_cgiPid = -1;
	connection.m_timeSinceLastEvent = std::time(0);
	return (hasValidServerConfig(connection, serverConfigs));
}

/**
 * @brief Find matching server configurations for a server socket.
 *
 * Iterates through all server configurations and checks if the host and port match the server socket.
 * If no matching server is found, it tries to match the host with a wildcard server ("0.0.0.0"), the port must match.
 *
 * @param serverConfigs The vector of server configurations.
 * @param serverSock The server socket to find a matching server configuration for.
 * @return std::vector<std::vector<ConfigServer>::const_iterator> A vector of matching server configurations.
 */
std::vector<std::vector<ConfigServer>::const_iterator> findMatchingServerConfigs(
	const std::vector<ConfigServer>& serverConfigs, const Socket& serverSock)
{
	std::vector<std::vector<ConfigServer>::const_iterator> matches;

	for (std::vector<ConfigServer>::const_iterator iter = serverConfigs.begin(); iter != serverConfigs.end(); ++iter) {
		if (iter->host == serverSock.host && iter->port == serverSock.port) {
			matches.push_back(iter);
		}
	}

	if (!matches.empty())
		return matches;

	const std::string wildcard = "0.0.0.0";

	for (std::vector<ConfigServer>::const_iterator iter = serverConfigs.begin(); iter != serverConfigs.end(); ++iter) {
		if (iter->host == wildcard && iter->port == serverSock.port) {
			matches.push_back(iter);
		}
	}
	return matches;
}

/**
 * @brief Selects the server configuration for a connection.
 *
 * Finds possible server configurations by calling findMatchingServerConfigs().
 * If no matching server configuration is found, returns false.
 * If more than one matching server is found, sets the first one found.
 * Also sets the first location of the found server configuration.
 *
 * @param connection The connection object to select the server configuration for.
 * @param serverConfigs The vector of server configurations.
 * @return true if a valid server configuration is found, false otherwise.
 */
bool hasValidServerConfig(Connection& connection, const std::vector<ConfigServer>& serverConfigs)
{
	std::vector<std::vector<ConfigServer>::const_iterator> matches
		= findMatchingServerConfigs(serverConfigs, connection.m_serverSocket);

	if (matches.empty())
		return (false);

	connection.serverConfig = matches[0];
	connection.location = matches[0]->locations.begin();

	return (true);
}

/**
 * @brief Overload for hasValidServerConfig() to aditionally check a server configuration for host.
 *
 * Works similar to hasValidServerConfig(). If after finding all matching server configurations more than one match was
 * found, it iterates through the matches and checks if the server name matches the host.
 * If it does, sets the found server config. Also sets the first location of the found server configuration.
 * If no server name matches the host, the first found match is kept as matching server.
 *
 * @param connection The connection object to select the server configuration for.
 * @param serverConfigs The vector of server configurations.
 * @param host The host name to match with the server name.
 * @return true if a valid server configuration is found, false otherwise.
 */
bool hasValidServerConfig(
	Connection& connection, const std::vector<ConfigServer>& serverConfigs, const std::string& host)
{
	std::vector<std::vector<ConfigServer>::const_iterator> matches
		= findMatchingServerConfigs(serverConfigs, connection.m_serverSocket);

	if (matches.empty())
		return (false);

	connection.serverConfig = matches[0];
	connection.location = matches[0]->locations.begin();
	if (matches.size() == 1)
		return (true);

	for (std::vector<std::vector<ConfigServer>::const_iterator>::const_iterator iter = matches.begin();
		 iter != matches.end(); ++iter) {
		if ((*iter)->serverName == host) {
			connection.serverConfig = *iter;
			connection.location = (*iter)->locations.begin();
			return (true);
		}
	}

	return (true);
}<|MERGE_RESOLUTION|>--- conflicted
+++ resolved
@@ -3,12 +3,6 @@
 /**
  * @brief Construct a new Connection:: Connection object
  *
-<<<<<<< HEAD
- * @param server Server socket associated with connection
- * @param client Client socket associated with connection
- */
-Connection::Connection(const Socket& server, const Socket& client, int clientFd, const std::vector<ConfigServer>& serverConfigs)
-=======
  * The time since last event is initialized to the current time.
  * The status is initialized to Idle.
  * Tries to find a valid server configuration for the connection with hasValidServerConfig().
@@ -17,8 +11,7 @@
  * @param server Server socket associated with connection
  * @param client Client socket associated with connection
  */
-Connection::Connection(const Socket& server, const Socket& client, const std::vector<ConfigServer>& serverConfigs)
->>>>>>> 3441a24e
+Connection::Connection(const Socket& server, const Socket& client, int clientFd, const std::vector<ConfigServer>& serverConfigs)
 	: m_serverSocket(server)
 	, m_clientSocket(client)
 	, m_clientFd(clientFd)
@@ -30,7 +23,6 @@
 	, m_cgiPid(-1)
 
 {
-<<<<<<< HEAD
 	if (!hasValidServerConfig(*this, serverConfigs))
 		m_status = Closed;
 }
@@ -50,16 +42,6 @@
 bool clearConnection(Connection& connection, const std::vector<ConfigServer>& serverConfigs)
 {
 	connection.m_status = Connection::ReceiveHeader;
-=======
-	if (!hasValidServerConfig(*this, serverConfigs)) {
-		m_status = Closed;
-	}
-}
-
-bool clearConnection(Connection& connection, const std::vector<ConfigServer>& serverConfigs)
-{
-	connection.m_status = Connection::Idle;
->>>>>>> 3441a24e
 	connection.m_request = HTTPRequest();
 	connection.m_buffer.clear();
 	connection.m_bytesReceived = 0;

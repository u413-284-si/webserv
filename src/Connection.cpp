--- conflicted
+++ resolved
@@ -3,32 +3,10 @@
 /**
  * @brief Construct a new Connection:: Connection object
  *
-<<<<<<< HEAD
+ * The time since last event is initialized to the current time.
+ * The status is initialized to Idle.
  * Tries to find a valid server configuration for the connection with hasValidServerConfig().
  * If no valid server configuration is found, the connection state is Connection::Closed.
-=======
- * The time since last event is initialized to the current time.
- * The status is initialized to ReceiveHeader.
- * Default constructor is needed for STL containers.
- * For example std::map::[] operator requires default constructor.
- */
-Connection::Connection()
-	: m_serverSocket(Socket())
-	, m_clientSocket(Socket())
-	, m_timeSinceLastEvent(std::time(0))
-	, m_status(Idle)
-	, m_bytesReceived(0)
-{
-	m_request.method = MethodCount;
-	m_request.httpStatus = StatusOK;
-	m_request.shallCloseConnection = false;
-	m_request.hasBody = false;
-	m_request.isChunked = false;
-}
-
-/**
- * @brief Construct a new Connection:: Connection object
->>>>>>> fe227a85
  *
  * @param server Server socket associated with connection
  * @param client Client socket associated with connection
@@ -47,19 +25,9 @@
 
 bool clearConnection(Connection& connection, const std::vector<ConfigServer>& serverConfigs)
 {
-<<<<<<< HEAD
-	connection.m_status = Connection::ReceiveHeader;
+	connection.m_status = Connection::Idle;
 	connection.m_request = HTTPRequest();
 	connection.m_buffer.clear();
-=======
-	connection.m_status = Connection::Idle;
-	connection.m_request.method = MethodCount;
-	connection.m_request.httpStatus = StatusOK;
-	connection.m_request.shallCloseConnection = false;
-	connection.	m_request.hasBody = false;
-	connection.m_request.isChunked = false;
-	connection.m_buffer = "";
->>>>>>> fe227a85
 	connection.m_bytesReceived = 0;
 	connection.m_timeSinceLastEvent = std::time(0);
 	return (hasValidServerConfig(connection, serverConfigs));

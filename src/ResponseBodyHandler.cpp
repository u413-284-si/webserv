--- conflicted
+++ resolved
@@ -45,20 +45,16 @@
 	if (m_request.httpStatus >= StatusMovedPermanently) {
 		handleErrorBody();
 		return;
-	} 
+	}
 	if (m_request.hasCGI) {
 		m_responseBody = m_request.body;
 		if (m_responseBody.find("Content-Type: ") == std::string::npos) {
 			m_request.httpStatus = StatusInternalServerError;
 			handleErrorBody();
 		}
-<<<<<<< HEAD
-	} else if (m_request.hasAutoindex) {
-=======
 		return;
 	}
 	if (m_request.hasAutoindex) {
->>>>>>> 4ca37f8c
 		AutoindexHandler autoindexHandler(m_fileSystemPolicy);
 		m_responseBody = autoindexHandler.execute(m_request.targetResource);
 		if (m_responseBody.empty()) {
@@ -69,7 +65,7 @@
 		m_request.httpStatus = StatusOK;
 		m_request.targetResource += "autoindex.html";
 		return;
-	} 
+	}
 	if (m_request.method == MethodGet) {
 		try {
 			m_responseBody = m_fileSystemPolicy.getFileContents(m_request.targetResource.c_str());
@@ -80,6 +76,7 @@
 		}
 		return;
 	}
+
 	if (m_request.method == MethodPost) {
 		FileWriteHandler fileWriteHandler(m_fileSystemPolicy);
 		m_responseBody = fileWriteHandler.execute(m_request.targetResource, m_request.body);

#include "ResponseBodyHandler.hpp"

/**
 * @brief Construct a new ResponseBodyHandler object
 *
 * @param connection The Connection for which the response body is handled.
 * @param responseBody Saves the response body.
 * @param fileSystemPolicy File system policy. Can be mocked if needed.
 */
ResponseBodyHandler::ResponseBodyHandler(
<<<<<<< HEAD
	HTTPRequest& request, std::string& responseBody, const FileSystemPolicy& fileSystemPolicy)
	: m_request(request)
=======
	Connection& connection, std::string& responseBody, const FileSystemPolicy& fileSystemPolicy)
	: m_connection(connection)
	, m_request(connection.m_request)
>>>>>>> c84c2ef6
	, m_responseBody(responseBody)
	, m_fileSystemPolicy(fileSystemPolicy)
{
}

/**
 * @brief Create the response body.
 *
 * Depending on the HTTP Request status, the body will be created:
 * - If the status is an error status an error page will be created.
 * - If the request hasAutoindex (which indicates target resource is directory) an autoindex will be created.
 * - In case of GET request (which indicates target resource is a file), the file contents will be read and set as the
 * body.
 * @todo FIXME: Implement other methods than GET.
 */
void ResponseBodyHandler::execute()
{
	if (m_request.httpStatus >= StatusMovedPermanently) {
		handleErrorBody();
<<<<<<< HEAD
	} else if (m_request.hasCGI) {
		m_responseBody = m_request.body;
		if (m_responseBody.find("Content-Type: ") == std::string::npos) {
			m_request.httpStatus = StatusInternalServerError;
			handleErrorBody();
		}
=======
>>>>>>> c84c2ef6
	} else if (m_request.hasAutoindex) {
		AutoindexHandler autoindexHandler(m_fileSystemPolicy);
		m_responseBody = autoindexHandler.execute(m_request.targetResource);
		if (m_responseBody.empty()) {
			m_request.httpStatus = StatusInternalServerError;
			handleErrorBody();
			return;
		}
		m_request.httpStatus = StatusOK;
		m_request.targetResource += "autoindex.html";
	} else if (m_request.method == MethodGet) {
		try {
			m_responseBody = m_fileSystemPolicy.getFileContents(m_request.targetResource.c_str());
		} catch (std::exception& e) {
			m_request.httpStatus = StatusInternalServerError;
			handleErrorBody();
		}
	}
}

/**
 * @brief Construct an error body.
 *
 * Checks if the active location has a custom error page for HTTP Status Code.
 * If yes tries to locate the error page via the provided URI.
 * - The current Status Code is saved and reset to StatusOK.
 * - The request.uri.path is set to the error page URI.
 * - Then tries to find it with a TargetResourceHandler.
 * If no error happened while locating the error page indicated via Status == OK the error page is read into the
 * body and the status set back to the saved one.
 *
 * In case of any error a default error page is constructed via setDefaultErrorPage()
 */
void ResponseBodyHandler::handleErrorBody()
{
	LOG_DEBUG << "Create error body for " << m_request.httpStatus;

	std::map<statusCode, std::string>::const_iterator iter
		= m_connection.location->errorPage.find(m_request.httpStatus);

	if (iter == m_connection.location->errorPage.end()) {
		LOG_DEBUG << "No custom error page";
		setDefaultErrorPage();
		return;
	}

	LOG_DEBUG << "Custom error page: " << iter->second;

	statusCode oldStatus = m_request.httpStatus;
	m_request.httpStatus = StatusOK;
	m_request.uri.path = iter->second;
	TargetResourceHandler targetResourceHandler(m_fileSystemPolicy);
	targetResourceHandler.execute(m_connection);

	if (m_request.httpStatus != StatusOK) {
		setDefaultErrorPage();
		return;
	}

	try {
		m_responseBody = m_fileSystemPolicy.getFileContents(m_request.targetResource.c_str());
		m_request.httpStatus = oldStatus;
	} catch (std::exception& e) {
		m_request.httpStatus = StatusInternalServerError;
		setDefaultErrorPage();
	}
}

/**
 * @brief Sets Default Error Page.
 *
 * m_responseBody is set to Default Error Page via getDefaultErrorPage().
 * The targetResource of the request is set to error.html to get the correct MIME type mapping.
 */
void ResponseBodyHandler::setDefaultErrorPage()
{
	m_responseBody = getDefaultErrorPage(m_request.httpStatus);
	m_request.targetResource = "error.html";
}

/**
 * @brief Get Default Error Page for a given status code.
 *
 * @param statusCode Status code.
 * @return std::string Default error page.
 */
std::string getDefaultErrorPage(statusCode statusCode)
{
	assert(statusCode >= StatusOK && statusCode <= StatusNonSupportedVersion);

	static const char* error301Page = "<html>\r\n"
									  "<head><title>301 Moved permanently</title></head>\r\n"
									  "<body>\r\n"
									  "<center><h1>301 Moved permanently</h1></center>\r\n";

	static const char* error308Page = "<html>\r\n"
									  "<head><title>308 Permanent redirect</title></head>\r\n"
									  "<body>\r\n"
									  "<center><h1>308 Permanent redirect</h1></center>\r\n";

	static const char* error400Page = "<html>\r\n"
									  "<head><title>400 Bad request</title></head>\r\n"
									  "<body>\r\n"
									  "<center><h1>400 Bad request</h1></center>\r\n";

	static const char* error403Page = "<html>\r\n"
									  "<head><title>403 Forbidden</title></head>\r\n"
									  "<body>\r\n"
									  "<center><h1>403 Forbidden</h1></center>\r\n";

	static const char* error404Page = "<html>\r\n"
									  "<head><title>404 Not Found</title></head>\r\n"
									  "<body>\r\n"
									  "<center><h1>404 Not Found</h1></center>\r\n";

	static const char* error405Page = "<html>\r\n"
									  "<head><title>405 Method not allowed</title></head>\r\n"
									  "<body>\r\n"
									  "<center><h1>405 Method not allowed</h1></center>\r\n";

	static const char* error408Page = "<html>\r\n"
									  "<head><title>408 Request timeout</title></head>\r\n"
									  "<body>\r\n"
									  "<center><h1>408 Request timeout</h1></center>\r\n";

	static const char* error413Page = "<html>\r\n"
									  "<head><title>413 Request entity too large</title></head>\r\n"
									  "<body>\r\n"
									  "<center><h1>413 Request entity too large</h1></center>\r\n";

	static const char* error431Page = "<html>\r\n"
									  "<head><title>431 Request header fields too large</title></head>\r\n"
									  "<body>\r\n"
									  "<center><h1>431 Request header fields too large</h1></center>\r\n";

	static const char* error500page = "<html>\r\n"
									  "<head><title>500 Internal server error</title></head>\r\n"
									  "<body>\r\n"
									  "<center><h1>500 Internal server error</h1></center>\r\n";

	static const char* error501page = "<html>\r\n"
									  "<head><title>501 Method not implemented</title></head>\r\n"
									  "<body>\r\n"
									  "<center><h1>501 Method not implemented</h1></center>\r\n";

	static const char* error505page = "<html>\r\n"
									  "<head><title>505 Non supported version</title></head>\r\n"
									  "<body>\r\n"
									  "<center><h1>505 Non supported version</h1></center>\r\n";

	static const char* errorTail = "<hr><center>TriHard</center>\r\n"
								   "</body>\r\n"
								   "</html>\r\n";

	std::string ret;

	switch (statusCode) {
	case StatusOK:
		return ("");
	case StatusMovedPermanently:
		ret = error301Page;
		break;
	case StatusPermanentRedirect:
		ret = error308Page;
		break;
	case StatusBadRequest:
		ret = error400Page;
		break;
	case StatusForbidden:
		ret = error403Page;
		break;
	case StatusNotFound:
		ret = error404Page;
		break;
	case StatusRequestEntityTooLarge:
		ret = error413Page;
		break;
	case StatusMethodNotAllowed:
		ret = error405Page;
		break;
	case StatusRequestTimeout:
		ret = error408Page;
		break;
	case StatusRequestHeaderFieldsTooLarge:
		ret = error431Page;
		break;
	case StatusInternalServerError:
		ret = error500page;
		break;
	case StatusMethodNotImplemented:
		ret = error501page;
		break;
	case StatusNonSupportedVersion:
		ret = error505page;
		break;
	}

	ret += errorTail;
	return (ret);
}<|MERGE_RESOLUTION|>--- conflicted
+++ resolved
@@ -8,14 +8,9 @@
  * @param fileSystemPolicy File system policy. Can be mocked if needed.
  */
 ResponseBodyHandler::ResponseBodyHandler(
-<<<<<<< HEAD
-	HTTPRequest& request, std::string& responseBody, const FileSystemPolicy& fileSystemPolicy)
-	: m_request(request)
-=======
 	Connection& connection, std::string& responseBody, const FileSystemPolicy& fileSystemPolicy)
 	: m_connection(connection)
 	, m_request(connection.m_request)
->>>>>>> c84c2ef6
 	, m_responseBody(responseBody)
 	, m_fileSystemPolicy(fileSystemPolicy)
 {
@@ -35,16 +30,12 @@
 {
 	if (m_request.httpStatus >= StatusMovedPermanently) {
 		handleErrorBody();
-<<<<<<< HEAD
 	} else if (m_request.hasCGI) {
 		m_responseBody = m_request.body;
 		if (m_responseBody.find("Content-Type: ") == std::string::npos) {
 			m_request.httpStatus = StatusInternalServerError;
 			handleErrorBody();
-		}
-=======
->>>>>>> c84c2ef6
-	} else if (m_request.hasAutoindex) {
+		} } else if (m_request.hasAutoindex) {
 		AutoindexHandler autoindexHandler(m_fileSystemPolicy);
 		m_responseBody = autoindexHandler.execute(m_request.targetResource);
 		if (m_responseBody.empty()) {

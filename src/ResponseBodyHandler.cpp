--- conflicted
+++ resolved
@@ -69,19 +69,14 @@
 	}
 	if (m_request.method == MethodGet) {
 		try {
-<<<<<<< HEAD
 			m_responseBody = m_fileSystemOps.getFileContents(m_request.targetResource.c_str());
-		} catch (std::exception& e) {
-=======
-			m_responseBody = m_fileSystemPolicy.getFileContents(m_request.targetResource.c_str());
-		} catch (FileSystemPolicy::FileNotFoundException& e) {
+		} catch (FileSystemOps::FileNotFoundException& e) {
 			LOG_ERROR << e.what();
 			m_request.httpStatus = StatusNotFound;
-		} catch (FileSystemPolicy::NoPermissionException& e) {
+		} catch (FileSystemOps::NoPermissionException& e) {
 			LOG_ERROR << e.what();
 			m_request.httpStatus = StatusForbidden;
 		} catch (const std::runtime_error& e) {
->>>>>>> 1797cd43
 			LOG_ERROR << e.what();
 			m_request.httpStatus = StatusInternalServerError;
 		}
@@ -105,7 +100,7 @@
 		return;
 	}
 	if (m_request.method == MethodDelete) {
-		DeleteHandler deleteHandler(m_fileSystemPolicy);
+		DeleteHandler deleteHandler(m_fileSystemOps);
 		m_responseBody = deleteHandler.execute(m_request.targetResource, m_request.httpStatus);
 		if (m_responseBody.empty())
 			handleErrorBody();
@@ -168,20 +163,14 @@
 	}
 
 	try {
-<<<<<<< HEAD
 		m_responseBody = m_fileSystemOps.getFileContents(m_request.targetResource.c_str());
-		m_request.httpStatus = oldStatus;
-	} catch (std::exception& e) {
-=======
-		m_responseBody = m_fileSystemPolicy.getFileContents(m_request.targetResource.c_str());
-	} catch (FileSystemPolicy::FileNotFoundException& e) {
+	} catch (FileSystemOps::FileNotFoundException& e) {
 		LOG_ERROR << e.what();
 		m_request.httpStatus = StatusNotFound;
-	} catch (FileSystemPolicy::NoPermissionException& e) {
+	} catch (FileSystemOps::NoPermissionException& e) {
 		LOG_ERROR << e.what();
 		m_request.httpStatus = StatusForbidden;
 	} catch (const std::runtime_error& e) {
->>>>>>> 1797cd43
 		LOG_ERROR << e.what();
 		m_request.httpStatus = StatusInternalServerError;
 	}

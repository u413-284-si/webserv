#include "ResponseBodyHandler.hpp"

/**
 * @brief Construct a new ResponseBodyHandler object
 *
 * @param connection The Connection for which the response body is handled.
 * @param responseBody Saves the response body.
 * @param fileSystemOps Wrapper for filesystem-related functions. Can be mocked if needed.
 */
ResponseBodyHandler::ResponseBodyHandler(
	Connection& connection, std::string& responseBody, const FileSystemOps& fileSystemOps)
	: m_connection(connection)
	, m_request(connection.m_request)
	, m_responseBody(responseBody)
	, m_fileSystemOps(fileSystemOps)
{
}

/**
 * @brief Create the response body.
 *
 * Depending on the HTTP Request status, the body will be created:
 * - If the request had a location with Return directive additional checks are made.
 *  - If there is no Return message and status code is not an error code no body is sent.
 *  - If there is a Return message and it is not a redirection status, the target resource will be set as
 * the body.
 * - If the status is an error status an error page will be created.
 * - If the request hasAutoindex (which indicates target resource is directory) an autoindex will be created.
 * - In case of GET request (which indicates target resource is a file), the file contents will be read and set as the
 * body.
 * - In case of a POST request, the request body will be written to the target resource.
 * - In case of a DELETE request, the target resource will be deleted.
 */
void ResponseBodyHandler::execute()
{
	if (m_request.hasReturn) {
		const bool isEmpty = m_request.targetResource.empty();
		if (isEmpty && m_request.httpStatus < StatusMovedPermanently)
			return;
		if (!isEmpty && !webutils::isRedirectionStatus(m_request.httpStatus)) {
			m_responseBody = m_request.targetResource;
			return;
		}
	}

	if (m_request.httpStatus >= StatusMovedPermanently) {
		handleErrorBody();
		return;
	}
	if (m_request.hasCGI) {
		m_responseBody = m_request.body;
		if (m_responseBody.find("Content-Type: ") == std::string::npos) {
			m_request.httpStatus = StatusInternalServerError;
			handleErrorBody();
		}
		return;
	}
	if (m_request.hasAutoindex) {
		AutoindexHandler autoindexHandler(m_fileSystemOps);
		m_responseBody = autoindexHandler.execute(m_request.targetResource);
		if (m_responseBody.empty()) {
			m_request.httpStatus = StatusInternalServerError;
			handleErrorBody();
			return;
		}
		m_request.httpStatus = StatusOK;
		m_request.targetResource += "autoindex.html";
		return;
	}
	if (m_request.method == MethodGet) {
		try {
			m_responseBody = m_fileSystemOps.getFileContents(m_request.targetResource.c_str());
		} catch (FileSystemOps::FileNotFoundException& e) {
			LOG_ERROR << e.what();
			m_request.httpStatus = StatusNotFound;
		} catch (FileSystemOps::NoPermissionException& e) {
			LOG_ERROR << e.what();
			m_request.httpStatus = StatusForbidden;
		} catch (const std::runtime_error& e) {
			LOG_ERROR << e.what();
			m_request.httpStatus = StatusInternalServerError;
		}
		if (m_request.httpStatus != StatusOK)
			handleErrorBody();
		return;
	}

	if (m_request.method == MethodPost) {
<<<<<<< HEAD
		FileWriteHandler fileWriteHandler(m_fileSystemOps);
		m_responseBody = fileWriteHandler.execute(m_request.targetResource, m_request.body);
		if (m_responseBody.find("created") != std::string::npos) {
			m_request.httpStatus = StatusCreated;
=======
		FileWriteHandler fileWriteHandler(m_fileSystemPolicy);
		m_responseBody = fileWriteHandler.execute(m_request.targetResource, m_request.body, m_request.httpStatus);
		if (m_request.httpStatus == StatusCreated)
>>>>>>> 4aa34528
			m_request.headers["location"] = m_request.uri.path;
		if (m_responseBody.empty())
			handleErrorBody();
		m_request.targetResource = "posted.json";
		return;
	}
	if (m_request.method == MethodDelete) {
		DeleteHandler deleteHandler(m_fileSystemOps);
		m_responseBody = deleteHandler.execute(m_request.targetResource, m_request.httpStatus);
		if (m_responseBody.empty())
			handleErrorBody();
		m_request.targetResource = "deleted.json";
	}
}

/**
 * @brief Construct an error body.
 *
 * Checks if the active location has a custom error page for HTTP Status Code.
 * If yes tries to locate the error page via the provided URI.
 * - The current Status Code is saved and reset to StatusOK.
 * - The request hasReturn is set to false (in case it was set to true).
 * - The request.uri.path is set to the error page URI.
 * - Then tries to find it with a TargetResourceHandler.
 *
 * If the request hasReturn is set to true the status is set back to the saved one. Depending on whether the target
 * resource is empty error page is set via setDefaultErrorPage() or the return string is set as the error page.
 *
 * If no error happened while locating the error page indicated via Status == OK the error page is read into the
 * body and the status set back to the saved one.
 *
 * In case of any error a default error page is constructed via setDefaultErrorPage().
 */
void ResponseBodyHandler::handleErrorBody()
{
	LOG_DEBUG << "Create error body for " << m_request.httpStatus;

	std::map<statusCode, std::string>::const_iterator iter
		= m_connection.location->errorPage.find(m_request.httpStatus);

	if (iter == m_connection.location->errorPage.end()) {
		LOG_DEBUG << "No custom error page";
		setDefaultErrorPage();
		return;
	}

	LOG_DEBUG << "Custom error page: " << iter->second;

	const statusCode oldStatus = m_request.httpStatus;
	m_request.hasReturn = false;
	m_request.httpStatus = StatusOK;
	m_request.uri.path = iter->second;
	TargetResourceHandler targetResourceHandler(m_fileSystemOps);
	targetResourceHandler.execute(m_connection);

	if (m_request.hasReturn) {
		m_request.httpStatus = oldStatus;
		if (m_request.targetResource.empty())
			setDefaultErrorPage();
		else
			m_responseBody = m_request.targetResource;
		return;
	}

	if (m_request.httpStatus != StatusOK) {
		setDefaultErrorPage();
		return;
	}

	try {
		m_responseBody = m_fileSystemOps.getFileContents(m_request.targetResource.c_str());
	} catch (FileSystemOps::FileNotFoundException& e) {
		LOG_ERROR << e.what();
		m_request.httpStatus = StatusNotFound;
	} catch (FileSystemOps::NoPermissionException& e) {
		LOG_ERROR << e.what();
		m_request.httpStatus = StatusForbidden;
	} catch (const std::runtime_error& e) {
		LOG_ERROR << e.what();
		m_request.httpStatus = StatusInternalServerError;
	}
	if (m_request.httpStatus != StatusOK)
		setDefaultErrorPage();
	else
		m_request.httpStatus = oldStatus;
}

/**
 * @brief Sets Default Error Page.
 *
 * m_responseBody is set to Default Error Page via getDefaultErrorPage().
 * The targetResource of the request is set to error.html to get the correct MIME type mapping.
 */
void ResponseBodyHandler::setDefaultErrorPage()
{
	m_responseBody = getDefaultErrorPage(m_request.httpStatus);
	m_request.targetResource = "error.html";
}

/**
 * @brief Get Default Error Page for a given status code.
 *
 * @param statusCode Status code.
 * @return std::string Default error page.
 */
std::string getDefaultErrorPage(statusCode statusCode)
{
	if (statusCode < NoStatus || statusCode > StatusNonSupportedVersion)
		statusCode = StatusInternalServerError;

	static const char* error301Page = "<html>\r\n"
									  "<head><title>301 Moved permanently</title></head>\r\n"
									  "<body>\r\n"
									  "<center><h1>301 Moved permanently</h1></center>\r\n";

	static const char* error308Page = "<html>\r\n"
									  "<head><title>308 Permanent redirect</title></head>\r\n"
									  "<body>\r\n"
									  "<center><h1>308 Permanent redirect</h1></center>\r\n";

	static const char* error400Page = "<html>\r\n"
									  "<head><title>400 Bad request</title></head>\r\n"
									  "<body>\r\n"
									  "<center><h1>400 Bad request</h1></center>\r\n";

	static const char* error403Page = "<html>\r\n"
									  "<head><title>403 Forbidden</title></head>\r\n"
									  "<body>\r\n"
									  "<center><h1>403 Forbidden</h1></center>\r\n";

	static const char* error404Page = "<html>\r\n"
									  "<head><title>404 Not Found</title></head>\r\n"
									  "<body>\r\n"
									  "<center><h1>404 Not Found</h1></center>\r\n";

	static const char* error405Page = "<html>\r\n"
									  "<head><title>405 Method not allowed</title></head>\r\n"
									  "<body>\r\n"
									  "<center><h1>405 Method not allowed</h1></center>\r\n";

	static const char* error408Page = "<html>\r\n"
									  "<head><title>408 Request timeout</title></head>\r\n"
									  "<body>\r\n"
									  "<center><h1>408 Request timeout</h1></center>\r\n";

	static const char* error413Page = "<html>\r\n"
									  "<head><title>413 Request entity too large</title></head>\r\n"
									  "<body>\r\n"
									  "<center><h1>413 Request entity too large</h1></center>\r\n";

	static const char* error431Page = "<html>\r\n"
									  "<head><title>431 Request header fields too large</title></head>\r\n"
									  "<body>\r\n"
									  "<center><h1>431 Request header fields too large</h1></center>\r\n";

	static const char* error500page = "<html>\r\n"
									  "<head><title>500 Internal server error</title></head>\r\n"
									  "<body>\r\n"
									  "<center><h1>500 Internal server error</h1></center>\r\n";

	static const char* error501page = "<html>\r\n"
									  "<head><title>501 Method not implemented</title></head>\r\n"
									  "<body>\r\n"
									  "<center><h1>501 Method not implemented</h1></center>\r\n";

	static const char* error505page = "<html>\r\n"
									  "<head><title>505 Non supported version</title></head>\r\n"
									  "<body>\r\n"
									  "<center><h1>505 Non supported version</h1></center>\r\n";

	static const char* errorTail = "<hr><center>TriHard</center>\r\n"
								   "</body>\r\n"
								   "</html>\r\n";

	std::string ret;

	switch (statusCode) {
	case NoStatus:
	case StatusOK:
	case StatusCreated:
		return ("");
	case StatusMovedPermanently:
		ret = error301Page;
		break;
	case StatusPermanentRedirect:
		ret = error308Page;
		break;
	case StatusBadRequest:
		ret = error400Page;
		break;
	case StatusForbidden:
		ret = error403Page;
		break;
	case StatusNotFound:
		ret = error404Page;
		break;
	case StatusRequestEntityTooLarge:
		ret = error413Page;
		break;
	case StatusMethodNotAllowed:
		ret = error405Page;
		break;
	case StatusRequestTimeout:
		ret = error408Page;
		break;
	case StatusRequestHeaderFieldsTooLarge:
		ret = error431Page;
		break;
	case StatusInternalServerError:
		ret = error500page;
		break;
	case StatusMethodNotImplemented:
		ret = error501page;
		break;
	case StatusNonSupportedVersion:
		ret = error505page;
		break;
	}

	ret += errorTail;
	return (ret);
}<|MERGE_RESOLUTION|>--- conflicted
+++ resolved
@@ -86,16 +86,9 @@
 	}
 
 	if (m_request.method == MethodPost) {
-<<<<<<< HEAD
 		FileWriteHandler fileWriteHandler(m_fileSystemOps);
-		m_responseBody = fileWriteHandler.execute(m_request.targetResource, m_request.body);
-		if (m_responseBody.find("created") != std::string::npos) {
-			m_request.httpStatus = StatusCreated;
-=======
-		FileWriteHandler fileWriteHandler(m_fileSystemPolicy);
 		m_responseBody = fileWriteHandler.execute(m_request.targetResource, m_request.body, m_request.httpStatus);
 		if (m_request.httpStatus == StatusCreated)
->>>>>>> 4aa34528
 			m_request.headers["location"] = m_request.uri.path;
 		if (m_responseBody.empty())
 			handleErrorBody();

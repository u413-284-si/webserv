--- conflicted
+++ resolved
@@ -11,8 +11,6 @@
  *
  */
 FileSystemPolicy::~FileSystemPolicy() { }
-<<<<<<< HEAD
-=======
 
 /**
  * @brief Construct a new File System Policy:: File Not Found Exception:: File Not Found Exception object
@@ -33,7 +31,6 @@
 	: std::runtime_error(msg)
 {
 }
->>>>>>> 6f2dc197
 
 /**
  * @brief Check the file type of a given path.
@@ -196,11 +193,6 @@
 {
 	errno = 0;
 	std::ofstream file(path.c_str(), std::ios::binary | std::ios::app);
-<<<<<<< HEAD
-	errno = 0;
-	if (!file.good())
-		throw std::runtime_error("openFile(): \"" + path + "\", " + std::string(strerror(errno)));
-=======
 	if (!file.is_open()) {
 		if (errno == ENOENT)
 			throw FileNotFoundException("std::ifstream: " + std::string(strerror(errno)));
@@ -209,7 +201,6 @@
 	}
 	if (file.fail())
 		throw std::runtime_error("std::ifstream: " + std::string(strerror(errno)));
->>>>>>> 6f2dc197
 	file << content;
 }
 

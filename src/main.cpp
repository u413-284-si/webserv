--- conflicted
+++ resolved
@@ -1,12 +1,9 @@
 #include "LogOutputterConsole.hpp"
 #include "LogOutputterFile.hpp"
 #include "Server.hpp"
-<<<<<<< HEAD
 #include "ConfigFileParser.hpp"
-=======
 #include "Log.hpp"
 #include "ConfigFile.hpp"
->>>>>>> 29cb5342
 
 int main(int argc, char** argv)
 {
@@ -15,19 +12,13 @@
 		std::cerr << argv[0] << " <config file>\n";
 		return 1;
 	}
-<<<<<<< HEAD
-	try{
-		Server	webserv;
-		ConfigFileParser configFileParser;
-
-		configFileParser.parseConfigFile(argv[1]);
-=======
 	static_cast<void>(argv);
 	weblog::initConsole(weblog::LevelDebug);
 	try{
 		Server	webserv;
+		ConfigFileParser configFileParser;
+		configFileParser.parseConfigFile(argv[1]);
 		LOG_INFO << "Starting server";
->>>>>>> 29cb5342
 		webserv.run();
 	}
 	catch (std::exception& e){

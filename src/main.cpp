#include "LogOutputterConsole.hpp"
#include "LogOutputterFile.hpp"
#include "Server.hpp"
#include "ConfigFileParser.hpp"
#include "Log.hpp"
#include "ConfigFile.hpp"
#include <cerrno>

int main(int argc, char** argv)
{
	if (argc != 2) {
		std::cerr << "error: arguments invalid\nexpected: ";
		std::cerr << program_invocation_name << " <config file>\n";
		return 1;
	}
	static_cast<void>(argv);
	weblog::initConsole(weblog::LevelDebug);
<<<<<<< HEAD
	try{
		Server	webserv;
		ConfigFileParser configFileParser;
		configFileParser.parseConfigFile(argv[1]);
=======
	try {
		Server webserv;
>>>>>>> 5b490328
		LOG_INFO << "Starting server";
		webserv.run();
	} catch (std::exception& e) {
		std::cerr << "error: " << e.what() << std::endl;
		return 1;
	}
	return 0;
}<|MERGE_RESOLUTION|>--- conflicted
+++ resolved
@@ -15,15 +15,8 @@
 	}
 	static_cast<void>(argv);
 	weblog::initConsole(weblog::LevelDebug);
-<<<<<<< HEAD
-	try{
-		Server	webserv;
-		ConfigFileParser configFileParser;
-		configFileParser.parseConfigFile(argv[1]);
-=======
 	try {
 		Server webserv;
->>>>>>> 5b490328
 		LOG_INFO << "Starting server";
 		webserv.run();
 	} catch (std::exception& e) {

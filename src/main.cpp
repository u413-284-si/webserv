--- conflicted
+++ resolved
@@ -1,20 +1,13 @@
 #include "ConfigFile.hpp"
-<<<<<<< HEAD
 #include "ConfigFileParser.hpp"
-#include "Log.hpp"
-=======
 #include "EpollWrapper.hpp"
 #include "Log.hpp"
 #include "LogData.hpp"
->>>>>>> 3383529b
 #include "LogOutputterConsole.hpp"
 #include "LogOutputterFile.hpp"
 #include "ResponseBuilder.hpp"
 #include "Server.hpp"
-<<<<<<< HEAD
-=======
 #include "SocketPolicy.hpp"
->>>>>>> 3383529b
 #include <cerrno>
 
 ConfigFile createDummyConfig()
@@ -68,19 +61,13 @@
 
 	weblog::initConsole(weblog::LevelDebug);
 	try {
-<<<<<<< HEAD
-		Server webserv;
-		LOG_INFO << "Starting server";
-		ConfigFileParser parser;
-		parser.parseConfigFile(argv[1]);
-		webserv.run();
-=======
 		EpollWrapper epollWrapper(10, -1);
 		SocketPolicy socketPolicy;
 		Server server(configFile, epollWrapper, socketPolicy);
 		initVirtualServers(server, 10, server.getServerConfigs());
+    ConfigFileParser parser;
+		parser.parseConfigFile(argv[1]);
 		server.run();
->>>>>>> 3383529b
 	} catch (std::exception& e) {
 		LOG_ERROR << e.what();
 		return 1;

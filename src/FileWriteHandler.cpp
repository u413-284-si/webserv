#include "FileWriteHandler.hpp"

/**
 * @brief Construct a new FileWriteHandler object
 *
 * @param fileSystemOps Wrapper for filesystem-related functions. Can be mocked if needed.
 */
FileWriteHandler::FileWriteHandler(const FileSystemOps& fileSystemOps)
	: m_fileSystemOps(fileSystemOps)
{
}

/**
 * @brief Executes the file write operation.
 *
 * This function writes the given content to the specified file path. If the file already exists,
 * the content is appended to the file. If the file does not exist, a new file is created with the
 * given content. The function returns a JSON-formatted body containing details about the operation.
 *
 * @param path The file path where the content should be written.
 * @param content The content to be written to the file.
 * @return A JSON-formatted string containing the operation result, including the file path, file size,
 *         last modified time, and status (either "updated" or "created"). If an error occurs, an empty
 *         string is returned.
 *
 * @exception std::runtime_error If an error occurs during the file operation.
 */
std::string FileWriteHandler::execute(const std::string& path, const std::string& content)
{
	try {
<<<<<<< HEAD
		const bool isExistingFile = m_fileSystemOps.isExistingFile(path);
		m_fileSystemOps.writeToFile(path, content);
		struct stat fileStat = m_fileSystemOps.getFileStat(path);
=======
		const bool isExistingFile = m_fileSystemPolicy.isExistingFile(path);
		m_fileSystemPolicy.writeToFile(path, content);
		LOG_DEBUG << "Data successfully written/appended to the file: " << path;
		struct stat fileStat = m_fileSystemPolicy.getFileStat(path);
>>>>>>> 1797cd43

		if (isExistingFile) {
			m_response << "{\n"
					   << "\"message\": \"Data appended successfully\",\n"
					   << "\"file\": \"" << path << "\",\n"
					   << "\"file_size\": " << m_fileSystemOps.getFileSize(fileStat) << ",\n"
					   << "\"last_modified\": \"" << m_fileSystemOps.getLastModifiedTime(fileStat) << "\",\n"
					   << "\"status\": \"updated\"\n"
					   << "}\n";
		} else {
			m_response << "{\n"
					   << "\"message\": \"File created successfully\",\n"
					   << "\"file\": \"" << path << "\",\n"
					   << "\"file_size\": " << m_fileSystemOps.getFileSize(fileStat) << ",\n"
					   << "\"last_modified\": \"" << m_fileSystemOps.getLastModifiedTime(fileStat) << "\",\n"
					   << "\"status\": \"created\"\n"
					   << "}\n";
		}
		return m_response.str();
	} catch (std::runtime_error& e) {
		LOG_ERROR << e.what();
		LOG_ERROR << "Failed to write data to the file: " << path;
		return "";
	}
}<|MERGE_RESOLUTION|>--- conflicted
+++ resolved
@@ -28,16 +28,10 @@
 std::string FileWriteHandler::execute(const std::string& path, const std::string& content)
 {
 	try {
-<<<<<<< HEAD
 		const bool isExistingFile = m_fileSystemOps.isExistingFile(path);
 		m_fileSystemOps.writeToFile(path, content);
+		LOG_DEBUG << "Data successfully written/appended to the file: " << path;
 		struct stat fileStat = m_fileSystemOps.getFileStat(path);
-=======
-		const bool isExistingFile = m_fileSystemPolicy.isExistingFile(path);
-		m_fileSystemPolicy.writeToFile(path, content);
-		LOG_DEBUG << "Data successfully written/appended to the file: " << path;
-		struct stat fileStat = m_fileSystemPolicy.getFileStat(path);
->>>>>>> 1797cd43
 
 		if (isExistingFile) {
 			m_response << "{\n"

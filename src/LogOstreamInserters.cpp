#include "ConfigFile.hpp"
#include "Connection.hpp"
#include "HTTPRequest.hpp"
#include "Socket.hpp"
#include "StatusCode.hpp"

#include <cassert>
#include <vector>

/**
 * @brief Overload << operator to append a Location.
 *
 * @param ostream The output stream.
 * @param location The Location object.
 * @return std::ostream& The output stream.
 */
std::ostream& operator<<(std::ostream& ostream, const Location& location)
{
	ostream << "Path: " << location.path << '\n';
	ostream << "Root: " << location.root << '\n';
	ostream << "Indices: " << '\n';
	for (std::vector<std::string>::const_iterator it = location.indices.begin(); it != location.indices.end(); ++it)
		ostream << "  " << *it << '\n';
	ostream << "CGI extension: " << location.cgiExt << '\n';
	ostream << "CGI path: " << location.cgiPath << '\n';
	ostream << "Autoindex: " << location.isAutoindex << '\n';
	ostream << "Allowed methods:\n";
	ostream << "  GET: " << location.allowedMethods[0] << '\n';
	ostream << "  POST: " << location.allowedMethods[1] << '\n';
	ostream << "  DELETE: " << location.allowedMethods[2] << '\n';
	ostream << "Returns: "
			<< "[" << location.returns.first << "]: " << location.returns.second << '\n';
	return ostream;
}

/**
 * @brief Overload << operator to append a ServerConfig.
 *
 * @param ostream The output stream.
 * @param configServer The configServer object.
 * @return std::ostream& The output stream.
 */
std::ostream& operator<<(std::ostream& ostream, const ConfigServer& configServer)
{
	ostream << "Server name: " << configServer.serverName << '\n';
	ostream << "Host: " << configServer.host << '\n';
	ostream << "Port: " << configServer.port << '\n';
	ostream << "Root: " << configServer.root << '\n';
	ostream << "Max body size: " << configServer.maxBodySize << '\n';
	ostream << "Error pages:\n";
	for (std::map<statusCode, std::string>::const_iterator it = configServer.errorPage.begin();
		 it != configServer.errorPage.end(); ++it)
		ostream << "  " << it->first << ": " << it->second << '\n';
	ostream << "Locations:\n";
	for (std::vector<Location>::const_iterator it = configServer.locations.begin(); it != configServer.locations.end();
		 ++it)
		ostream << *it;
	return ostream;
}

/**
 * @brief Overload << operator to append a ConfigFile.
 *
 * @param ostream The output stream.
 * @param configFile The ConfigFile object.
 * @return std::ostream& The output stream.
 */
std::ostream& operator<<(std::ostream& ostream, const ConfigFile& configFile)
{
	ostream << "Config file:\n";
	for (std::vector<ConfigServer>::const_iterator it = configFile.servers.begin(); it != configFile.servers.end();
		 ++it)
		ostream << *it;
	return ostream;
}

/**
 * @brief Overload << operator to a Method.
 *
 * Translates the Method enum to a string.
 * Since Method is an enum it should only contain valid values. On the off chance of memory bugs, it's asserted that the
 * value is in range of the enum.
 * If the Method is MethodCount, it will output "enum MethodCount".
 * @param ostream The output stream.
 * @param method The Method enum.
 * @return std::ostream& The output stream.
 */
std::ostream& operator<<(std::ostream& ostream, Method method)
{
	assert(method >= MethodGet && method <= MethodCount);

	switch (method) {
	case MethodGet:
		ostream << "GET";
		break;
	case MethodPost:
		ostream << "POST";
		break;
	case MethodDelete:
		ostream << "DELETE";
		break;
	case MethodCount:
		ostream << "enum MethodCount";
		break;
	}
	return ostream;
}

/**
 * @brief Overload << operator to append a statusCode.
 *
 * Translates the enum statusCode to a string representing the number.
 * Since Method is an enum it should only contain valid values. On the off chance of memory bugs, it's asserted that the
 * value is in range of the enum.
 * In case of NoStatus the string "0" is returned, which is not a valid/used status code.
 *
 * @param ostream The output stream.
 * @param statusCode The statusCode enum.
 * @return std::ostream& The output stream.
 */
std::ostream& operator<<(std::ostream& ostream, statusCode statusCode)
{
<<<<<<< HEAD
	assert(statusCode >= NoStatus && statusCode <= StatusNonSupportedVersion);
=======
	if (statusCode < StatusOK || statusCode > StatusNonSupportedVersion)
		statusCode = StatusInternalServerError;
>>>>>>> 99ac5824

	switch (statusCode) {
	case NoStatus:
		ostream << "0";
		break;
	case StatusOK:
		ostream << "200";
		break;
	case StatusCreated:
		ostream << "201";
		break;
	case StatusMovedPermanently:
		ostream << "301";
		break;
	case StatusPermanentRedirect:
		ostream << "308";
		break;
	case StatusBadRequest:
		ostream << "400";
		break;
	case StatusForbidden:
		ostream << "403";
		break;
	case StatusNotFound:
		ostream << "404";
		break;
	case StatusMethodNotAllowed:
		ostream << "405";
		break;
	case StatusRequestTimeout:
		ostream << "408";
		break;
	case StatusRequestEntityTooLarge:
		ostream << "413";
		break;
	case StatusRequestHeaderFieldsTooLarge:
		ostream << "431";
		break;
	case StatusInternalServerError:
		ostream << "500";
		break;
	case StatusMethodNotImplemented:
		ostream << "501";
		break;
	case StatusNonSupportedVersion:
		ostream << "505";
		break;
	}
	return ostream;
}

/**
 * @brief Overload << operator to append a URI.
 *
 * @param ostream The output stream.
 * @param uri The URI object.
 * @return std::ostream& The output stream.
 */
std::ostream& operator<<(std::ostream& ostream, const URI& uri)
{
	ostream << "  Path: " << uri.path << '\n';
	ostream << "  Query: " << uri.query << '\n';
	ostream << "  Fragment: " << uri.fragment << '\n';
	return ostream;
}

/**
 * @brief Overload << operator to append a HTTPRequest.
 *
 * @param ostream The output stream.
 * @param httpRequest The HTTPRequest object.
 * @return std::ostream& The output stream.
 */
std::ostream& operator<<(std::ostream& ostream, const HTTPRequest& httpRequest)
{
	ostream << "Method: " << httpRequest.method << '\n';
	ostream << "URI:\n" << httpRequest.uri;
	ostream << "Version: " << httpRequest.version << '\n';
	ostream << "Headers:\n";
	for (std::map<std::string, std::string>::const_iterator it = httpRequest.headers.begin();
		 it != httpRequest.headers.end(); ++it)
		ostream << "  " << it->first << ": " << it->second << '\n';
	ostream << "Body: " << httpRequest.body << '\n';
	ostream << "HTTP status: " << httpRequest.httpStatus << '\n';
	ostream << "Shall close connection: " << httpRequest.shallCloseConnection << '\n';
	return ostream;
}

/**
 * @brief Overload << operator to append a Socket.
 *
 * @param ostream The output stream.
 * @param socket The Socket object.
 * @return std::ostream& The output stream.
 */
std::ostream& operator<<(std::ostream& ostream, const Socket& socket)
{
	ostream << socket.host << ':' << socket.port;
	return ostream;
}

/**
 * @brief Overload << operator to append a Connection::ConnectionStatus.
 *
 * @param ostream The output stream.
 * @param status The Connection::ConnectionStatus enum.
 * @return std::ostream& The output stream.
 */
std::ostream& operator<<(std::ostream& ostream, const Connection::ConnectionStatus status)
{
	assert(status >= Connection::Idle && status <= Connection::Closed);

	switch (status) {
	case Connection::Idle:
		ostream << "Idle";
		break;
	case Connection::ReceiveHeader:
		ostream << "ReceiveHeader";
		break;
	case Connection::ReceiveBody:
		ostream << "ReceiveBody";
		break;
	case Connection::SendToCGI:
		ostream << "SendToCGI";
		break;
	case Connection::ReceiveFromCGI:
		ostream << "ReceiveFromCGI";
		break;
	case Connection::BuildResponse:
		ostream << "BuildResponse";
		break;
	case Connection::SendResponse:
		ostream << "SendResponse";
		break;
	case Connection::Timeout:
		ostream << "Timeout";
		break;
	case Connection::Closed:
		ostream << "Closed";
		break;
	}
	return ostream;
}

/**
 * @brief Overload << operator to append a Connection.
 *
 * @param ostream The output stream.
 * @param connection The Connection object.
 * @return std::ostream& The output stream.
 */
std::ostream& operator<<(std::ostream& ostream, const Connection& connection)
{
	ostream << "Server: " << connection.m_serverSocket << '\n';
	ostream << "Client: " << connection.m_clientSocket << '\n';
	ostream << "Time since last event: " << connection.m_timeSinceLastEvent << '\n';
	ostream << "Status: " << connection.m_status << '\n';
	ostream << "Request:\n" << connection.m_request;
	ostream << "Buffer:\n" << connection.m_buffer << '\n';
	return ostream;
}<|MERGE_RESOLUTION|>--- conflicted
+++ resolved
@@ -120,12 +120,8 @@
  */
 std::ostream& operator<<(std::ostream& ostream, statusCode statusCode)
 {
-<<<<<<< HEAD
-	assert(statusCode >= NoStatus && statusCode <= StatusNonSupportedVersion);
-=======
 	if (statusCode < StatusOK || statusCode > StatusNonSupportedVersion)
 		statusCode = StatusInternalServerError;
->>>>>>> 99ac5824
 
 	switch (statusCode) {
 	case NoStatus:

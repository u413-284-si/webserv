#include "ConfigFile.hpp"

/* ====== CONSTRUCTORS ====== */

/**
 * @brief Construct a new Config Server:: Config Server object.
 *
 * Default constructor for the ConfigServer struct. Initializes the object with default values.
 *
 * - Sets root to "html".
 * - Sets host to "0.0.0.0"
 * - Sets port to "8080"
 * - Sets maxBodySize to 1 MB.
 * - Adds a default location with the path "/"
 */
ConfigServer::ConfigServer(void)
	: root("html")
	, host("0.0.0.0")
	, port("8080")
	, maxBodySize(constants::g_oneMegabyte)
{
	Location location;
	location.path = "/";
	locations.push_back(location);
}

/**
 * @brief Construct a new Location:: Location object
 *
 * Default constructor for the Location struct. Initializes the object with default values.
 *
 * - Sets root to "html".
 * - Sets hasAutoindex to false.
 * - Sets maxBodySize to 1 MB.
 * - Init allowedMethods to true (GET), false (POST), false (DELETE)
 */
Location::Location(void)
	: root("html")
	, hasAutoindex(false)
	, maxBodySize(constants::g_oneMegabyte)
	, allowedMethods()
{
<<<<<<< HEAD
	allowedMethods[0] = true;
	allowedMethods[1] = false;
	allowedMethods[2] = false;
=======
	indices = std::vector<std::string>();
	errorPage = std::map<statusCode, std::string>();
	returns = std::make_pair(NoStatus, std::string());
	allowedMethods[MethodGet] = true;
	allowedMethods[MethodPost] = false;
	allowedMethods[MethodDelete] = false;
>>>>>>> b19150cb
}

/**
 * @brief Create a Dummy Config object
 *
 * @return ConfigFile The dummy config object.
 */
ConfigFile createDummyConfig()
{
	Location location1;
	location1.path = "/";
	location1.root = "/workspaces/webserv/html";
	location1.indices.push_back("index.html");
	location1.errorPage[StatusNotFound] = "/error404.html";

	Location location2;
	location2.path = "/directory/";
	location2.root = "/workspaces/webserv/html";
	location2.hasAutoindex = true;

	Location location3;
	location3.path = "/error";
	location3.root = "/workspaces/webserv/html/error";

	Location location4;
	location4.path = "/secret/";
	location4.root = "/workspaces/webserv/html";
	location4.errorPage[StatusForbidden] = "/error403.html";

	Location location5;
	location5.path = "/cgi-bin";
	location5.root = "/workspaces/webserv";
	location5.cgiPath = "/usr/bin/bash";
	location5.cgiExt = ".sh";

	Location location6;
	location6.path = "/cgi-bin";
	location6.root = "/workspaces/webserv";
	location6.cgiPath = "/usr/bin/python3";
	location6.cgiExt = ".py";
	location6.allowedMethods[MethodGet] = true;
	location6.allowedMethods[MethodPost] = true;

	Location location7;
	location7.path = "/uploads/";
	location7.root = "/workspaces/webserv/html";
	location7.allowedMethods[MethodPost] = true;

	Location location8;
	location8.path = "/redirect";
	location8.returns = std::make_pair(StatusMovedPermanently, "/secret");

	Location location9;
	location9.path = "/strange";
	location9.returns = std::make_pair(StatusRequestHeaderFieldsTooLarge, "Return Message");

	Location location10;
	location10.path = "/another";
	location10.returns = std::make_pair(StatusForbidden, "");
	location10.errorPage[StatusForbidden] = "/strange";

	ConfigServer serverConfig8080;
	serverConfig8080.locations.clear();
	serverConfig8080.locations.push_back(location1);
	serverConfig8080.locations.push_back(location2);
	serverConfig8080.locations.push_back(location3);
	serverConfig8080.locations.push_back(location4);
	serverConfig8080.locations.push_back(location5);
	serverConfig8080.locations.push_back(location7);
	serverConfig8080.locations.push_back(location8);
	serverConfig8080.locations.push_back(location9);
	serverConfig8080.locations.push_back(location10);
	serverConfig8080.host = "127.0.0.1";
	serverConfig8080.port = "8080";
	serverConfig8080.serverName = "default";

	ConfigServer serverConfig8090;
	serverConfig8090.locations.clear();
	serverConfig8090.locations.push_back(location1);
	serverConfig8090.host = "127.0.0.1";
	serverConfig8090.port = "8090";
	serverConfig8090.serverName = "doc";

	ConfigServer serverConfig8081;
	serverConfig8081.locations.clear();
	serverConfig8081.locations.push_back(location6);
	serverConfig8081.host = "127.0.0.1";
	serverConfig8081.port = "8081";
	serverConfig8081.serverName = "cgi";

	ConfigServer serverConfig8082;
	serverConfig8082.locations.push_back(location7);
	serverConfig8082.host = "127.0.0.1";
	serverConfig8082.port = "8082";
	serverConfig8082.serverName = "post";

	ConfigServer serverConfig8090dupl;
	serverConfig8090dupl.locations.clear();
	serverConfig8090dupl.locations.push_back(location1);
	serverConfig8090dupl.host = "127.0.0.1";
	serverConfig8090dupl.port = "8090";
	serverConfig8090dupl.serverName = "duplicate";

	ConfigFile configFile;
	configFile.servers.push_back(serverConfig8080);
	configFile.servers.push_back(serverConfig8090);
	configFile.servers.push_back(serverConfig8090dupl);
	configFile.servers.push_back(serverConfig8081);
	configFile.servers.push_back(serverConfig8082);

	return configFile;
}<|MERGE_RESOLUTION|>--- conflicted
+++ resolved
@@ -40,18 +40,12 @@
 	, maxBodySize(constants::g_oneMegabyte)
 	, allowedMethods()
 {
-<<<<<<< HEAD
-	allowedMethods[0] = true;
-	allowedMethods[1] = false;
-	allowedMethods[2] = false;
-=======
 	indices = std::vector<std::string>();
 	errorPage = std::map<statusCode, std::string>();
 	returns = std::make_pair(NoStatus, std::string());
 	allowedMethods[MethodGet] = true;
 	allowedMethods[MethodPost] = false;
 	allowedMethods[MethodDelete] = false;
->>>>>>> b19150cb
 }
 
 /**

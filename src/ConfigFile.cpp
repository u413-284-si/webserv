--- conflicted
+++ resolved
@@ -36,18 +36,6 @@
  */
 Location::Location(void)
 	: root("html")
-<<<<<<< HEAD
-	, isAutoindex(false)
-	, maxBodySize(1)
-	, allowMethods()
-{
-	indices = std::vector<std::string>();
-	errorPage = std::map<statusCode, std::string>();
-	returns = std::map<statusCode, std::string>();
-	allowMethods[0] = true;
-	allowMethods[1] = false;
-	allowMethods[2] = false;
-=======
 	, hasAutoindex(false)
 	, maxBodySize(constants::g_oneMegabyte)
 	, allowedMethods()
@@ -58,7 +46,6 @@
 	allowedMethods[MethodGet] = true;
 	allowedMethods[MethodPost] = false;
 	allowedMethods[MethodDelete] = false;
->>>>>>> 02a0305a
 }
 
 /**
@@ -105,7 +92,7 @@
 	Location location7;
 	location7.path = "/uploads/";
 	location7.root = "/workspaces/webserv/html";
-	location7.allowMethods[MethodPost] = true;
+	location7.allowedMethods[MethodPost] = true;
 
 	Location location8;
 	location8.path = "/redirect";

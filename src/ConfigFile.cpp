--- conflicted
+++ resolved
@@ -93,14 +93,9 @@
 	Location location7;
 	location7.path = "/uploads/";
 	location7.root = "/workspaces/webserv/html";
-<<<<<<< HEAD
-	location7.allowedMethods[MethodPost] = true;
-	location7.allowedMethods[MethodDelete] = true;
-	location7.hasAutoindex = true;
-=======
 	location7.allowMethods[MethodPost] = true;
 	location7.allowMethods[MethodDelete] = true;
->>>>>>> 86051ed7
+	location7.hasAutoindex = true;
 
 	Location location8;
 	location8.path = "/redirect";

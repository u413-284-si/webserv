#include "RequestParser.hpp"

/* ====== CONSTRUCTOR/DESTRUCTOR ====== */

/**
 * @brief Constructs a new RequestParser object.
 *
 */
RequestParser::RequestParser() { }

/* ====== GETTERS/SETTERS ====== */

/**
 * Stateless class, no getters or setters.
 */

/* ====== MEMBER FUNCTIONS ====== */

/**
 * @brief Parses the header of an HTTP request.
 *
 * This function takes a string representation of an HTTP request header.
 * It extracts the request line and headers from the request string and populates the
 * provided HTTPRequest object with the parsed data.
 *
 * @param headerString The string representation of the HTTP request header.
 * @param request The HTTPRequest object to populate with the parsed data.
 *
 * @throws std::runtime_error If the request line or the headers do not conform to the RFC standards.
 */
void RequestParser::parseHeader(const std::string& headerString, HTTPRequest& request)
{
	m_requestStream.str(headerString);
	parseRequestLine(request);
	parseHeaders(request);
	if (isMultipartFormdata(request))
		extractBoundary(request);
	resetRequestStream();
}

/**
 * @brief Extracts the boundary string from the Content-Type header of an HTTP request.
 *
 * This function extracts the boundary string used in multipart/form-data requests
 * from the Content-Type header of the provided HTTP request. If the boundary string
 * is not found, it sets the HTTP status to Bad Request and indicates that the connection
 * should be closed.
 *
 * @param request The HTTP request from which to extract the boundary string.
 * @throws std::runtime_error if the boundary string is not found in the Content-Type header.
 */
void RequestParser::extractBoundary(HTTPRequest& request)
{
	const std::string denominator = "boundary=";

	std::string temp = request.headers.at("content-type");
	const size_t posBoundary = temp.find(denominator);

	if (posBoundary == std::string::npos) {
		request.httpStatus = StatusBadRequest;
		request.shallCloseConnection = true;
		throw std::runtime_error(ERR_BAD_MULTIPART_FORMDATA);
	}

	request.boundary = temp.substr(posBoundary + denominator.size());

	LOG_DEBUG << "Extracted boundary string: " << request.boundary;
}

/**
 * @brief Clears the contents of the RequestParser object.
 *
 * This function resets the internal request stream of the RequestParser object
 * by clearing the stream and setting the stream's internal string to an empty string.
 */
void RequestParser::resetRequestStream()
{
	m_requestStream.clear();
	m_requestStream.str("");
}

/* ====== REQUEST LINE PARSING ====== */

/**
 * @brief Parses the request line of an HTTP request.
 *
 * This function processes the first line of the HTTP request, which typically includes the method,
 * URI, and HTTP version. The request line is validated and broken down into its components.
 *
 * The function performs the following steps:
 * - Reads the request line from the request stream.
 * - Parses the HTTP method (e.g., GET, POST).
 * - Checks for and skips over required spaces between the components of the request line.
 * - Parses the request URI, which may include the path, query, and fragment.
 * - Parses the HTTP version.
 * - Validates that the line ends with a CRLF sequence.
 *
 * If any part of the request line is malformed or missing, the function sets the HTTP status
 * to `400 Bad Request` and throws an exception.
 *
 * @param request The HTTP request object where the parsed components of the request line will be stored.
 *
 * @throws std::runtime_error If the request line is missing, malformed, or contains invalid components.
 */
void RequestParser::parseRequestLine(HTTPRequest& request)
{
	std::string requestLine;
	if (!std::getline(m_requestStream, requestLine) || requestLine.empty()) {
		request.httpStatus = StatusBadRequest;
		request.shallCloseConnection = true;
		throw std::runtime_error(ERR_MISS_REQUEST_LINE);
	}
	requestLine = parseMethod(requestLine, request);
	requestLine = checkForSpace(requestLine, request);
	requestLine = parseUri(requestLine, request);
	requestLine = checkForSpace(requestLine, request);
	requestLine = parseVersion(requestLine, request);
	checkForCRLF(requestLine, request);

	LOG_DEBUG << "Parsed method: " << request.method;
	LOG_DEBUG << "Parsed URI: " << request.uri.path << request.uri.query << request.uri.fragment;
	LOG_DEBUG << "Parsed version: " << request.version;
}

/**
 * @brief Parses the HTTP method from the request line.
 *
 * This function extracts the HTTP method from the beginning of the provided request line.
 * It supports the "GET", "POST", and "DELETE" methods. The method is stored in `m_request.method`,
 * and a corresponding Method is set in `m_requestMethod`. If the method is not recognized,
 * an error code is set to StatusMethodNotImplemented and a `std::runtime_error` is thrown.
 *
 * @param requestLine The request line string from which the method is to be parsed.
 * @param request The HTTP request object to be filled.
 * @return A substring of `requestLine` starting from the character after the parsed method.
 * @throws std::runtime_error If the method is not implemented, an error is thrown and the error code is set to
 * StatusMethodNotImplemented.
 */
std::string RequestParser::parseMethod(const std::string& requestLine, HTTPRequest& request)
{
	const int getLength = 3; // GET -> 3 chars
	const int postLength = 4; // POST -> 4 chars
	const int deleteLength = 6; // DELETE -> 6 chars
	int index = 0;

	if (requestLine.compare(0, getLength, "GET") == 0) {
		request.method = MethodGet;
		index = getLength;
	} else if (requestLine.compare(0, postLength, "POST") == 0) {
		request.method = MethodPost;
		index = postLength;
	} else if (requestLine.compare(0, deleteLength, "DELETE") == 0) {
		request.method = MethodDelete;
		index = deleteLength;
	} else {
		request.httpStatus = StatusMethodNotImplemented;
		throw std::runtime_error(ERR_METHOD_NOT_IMPLEMENTED);
	}
	return (requestLine.substr(index));
}

/**
 * @brief Parses the URI from the request line.
 *
 * This function extracts the URI from the provided request line.
 * It validates the URI, ensuring it starts with a slash ('/'),
 * and checks each character for validity.
 * If the URI contains a query ('?') or fragment ('#'), it delegates parsing to
 * `parseUriQuery` and `parseUriFragment` respectively.
 * After parsing the URI removeDotSegments() on parsed path is called.
 * If an invalid character is encountered, an error code is set, and
 * a `std::runtime_error` is thrown.
 *
 * @param requestLine The request line string from which the URI is to be parsed.
 * @param request The HTTP request object to be filled.
 * @return A substring of `requestLine` starting from the character after the parsed URI.
 * @throws std::runtime_error If the URI is missing the initial slash,
 *         contains invalid characters, or any other URI-related errors occur.
 */
std::string RequestParser::parseUri(const std::string& requestLine, HTTPRequest& request)
{
	int index = 0;
	if (requestLine.at(index) != '/') {
		request.httpStatus = StatusBadRequest;
		request.shallCloseConnection = true;
		throw std::runtime_error(ERR_URI_MISS_SLASH);
	}

	// Check URI string for invalid chars
	const std::string::const_iterator delimiterPos = find(requestLine.begin(), requestLine.end(), ' ');
	if (std::find_if(requestLine.begin(), delimiterPos, isNotValidURIChar) != delimiterPos) {
		request.httpStatus = StatusBadRequest;
		request.shallCloseConnection = true;
		throw std::runtime_error(ERR_URI_INVALID_CHAR);
	}

	request.uri.path.push_back(requestLine[index]);
	while (requestLine.at(++index) != 0) {
		if (requestLine.at(index) == ' ')
			break;
		if (requestLine.at(index) == '?')
			parseUriQuery(requestLine, index, request);
		else if (requestLine.at(index) == '#')
			parseUriFragment(requestLine, index, request);
		else
			request.uri.path.push_back(requestLine.at(index));
	}
	request.uri.path = decodePercentEncoding(request.uri.path, request);
	request.uri.fragment = decodePercentEncoding(request.uri.fragment, request);
	request.uri.query = decodePercentEncoding(request.uri.query, request);

	request.uri.path = removeDotSegments(request.uri.path, request);
	return (requestLine.substr(index));
}

/**
 * @brief Parses the query component of the URI from the request line.
 *
 * This function extracts the query component of the URI from the provided request line.
 * It starts parsing at the given index and continues until a space or
 * fragment ('#') character is encountered.
 * Each character in the query is validated using `isValidURIChar`.
 * If an invalid character or another '?' is encountered,
 * an error code is set, and a `std::runtime_error` is thrown.
 *
 * @param requestLine The request line string from which the query component of the URI is to be parsed.
 * @param index The current index in the request line string where the query component starts.
 *              This index is updated as the query is parsed.
 * @param request The HTTP request object to be filled.
 * @throws std::runtime_error If an invalid character is encountered in the query,
 *         or if another '?' is found, an error is thrown and the error code is set to StatusBadRequest.
 */
void RequestParser::parseUriQuery(const std::string& requestLine, int& index, HTTPRequest& request)
{
	while (requestLine.at(++index) != 0) {
		if (requestLine.at(index) == ' ' || requestLine.at(index) == '#') {
			index--;
			break;
		}
		if (requestLine.at(index) == '?') {
			request.httpStatus = StatusBadRequest;
			request.shallCloseConnection = true;
			throw std::runtime_error(ERR_URI_INVALID_CHAR);
		}
		request.uri.query.push_back(requestLine.at(index));
	}
}

/**
 * @brief Parses the fragment component of the URI from the request line.
 *
 * This function extracts the fragment component of the URI from the provided request line.
 * It starts parsing at the given index and continues until a space character is encountered.
 * Each character in the fragment is validated using `isValidURIChar`.
 * If an invalid character or another '#' is encountered,
 * an error code is set, and a `std::runtime_error` is thrown.
 *
 * @param requestLine The request line string from which the fragment component of the URI is to be parsed.
 * @param index The current index in the request line string where the fragment component starts.
 *              This index is updated as the fragment is parsed.
 * @param request The HTTP request object to be filled.
 * @throws std::runtime_error If an invalid character is encountered in the fragment,
 *         or if another '#' is found, an error is thrown and the error code is set to StatusBadRequest.
 */
void RequestParser::parseUriFragment(const std::string& requestLine, int& index, HTTPRequest& request)
{
	while (requestLine.at(++index) != 0) {
		if (requestLine.at(index) == ' ') {
			index--;
			break;
		}
		if (requestLine.at(index) == '#') {
			request.httpStatus = StatusBadRequest;
			request.shallCloseConnection = true;
			throw std::runtime_error(ERR_URI_INVALID_CHAR);
		}
		request.uri.fragment.push_back(requestLine.at(index));
	}
}

/**
 * @brief Parses the HTTP version from the request line.
 *
 * This function extracts and validates the HTTP version from the provided request line.
 * It checks if the version format starts with "HTTP/",
 * followed by a valid major and minor version number.
 * If any format error is detected (e.g., missing digits or incorrect delimiter),
 * an appropriate error code is set, and a `std::runtime_error` is thrown.
 *
 * @param requestLine The request line string from which the HTTP version is to be parsed.
 * @param request The HTTP request object to be filled.
 * @return A substring of `requestLine` starting from the character after the parsed version.
 * @throws std::runtime_error If the HTTP version format is invalid,
 *         an error is thrown and the error code is set to StatusBadRequest.
 */
std::string RequestParser::parseVersion(const std::string& requestLine, HTTPRequest& request)
{
	const int versionPrefixLength = 5; // HTTP/ -> 5 chars

	if (requestLine.substr(0, versionPrefixLength) != "HTTP/") {
		request.httpStatus = StatusBadRequest;
		request.shallCloseConnection = true;
		throw std::runtime_error(ERR_INVALID_VERSION_FORMAT);
	}
	int index = versionPrefixLength;
	if (isdigit(requestLine[index]) == 0) {
		request.httpStatus = StatusBadRequest;
		request.shallCloseConnection = true;
		throw std::runtime_error(ERR_INVALID_VERSION_MAJOR);
	}
	if (requestLine[index] != '1') {
		request.httpStatus = StatusNonSupportedVersion;
		throw std::runtime_error(ERR_NONSUPPORTED_VERSION);
	}
	request.version.push_back(requestLine[index]);
	if (requestLine[++index] != '.') {
		request.httpStatus = StatusBadRequest;
		request.shallCloseConnection = true;
		throw std::runtime_error(ERR_INVALID_VERSION_DELIM);
	}
	request.version.push_back(requestLine[index]);
	if (isdigit(requestLine[++index]) == 0) {
		request.httpStatus = StatusBadRequest;
		request.shallCloseConnection = true;
		throw std::runtime_error(ERR_INVALID_VERSION_MINOR);
	}
	if (requestLine[index] != '1' && requestLine[index] != '0') {
		request.httpStatus = StatusNonSupportedVersion;
		throw std::runtime_error(ERR_NONSUPPORTED_VERSION);
	}
	request.version.push_back(requestLine[index]);
	return (requestLine.substr(++index));
}

/* ====== HEADER PARSING ====== */

/**
 * @brief Parses the HTTP headers from the request stream.
 *
 * This function reads and parses the HTTP headers from the request stream until the end of the header section,
 * which is indicated by an empty line (`\r\n\r\n`). Each header is extracted, validated, and stored in the
 * `request` object.
 *
 * - If a header line begins with a space or tab, it is considered obsolete line folding, and the function
 *   sets the HTTP status to `400 Bad Request` and throws an exception.
 * - The function splits each header into a name and value pair using the `:` delimiter, trims any leading
 *   or trailing whitespace, and stores the pair in the `request.headers` map.
 * - The `Content-Length` and `Transfer-Encoding` headers are checked specifically for validity.
 *
 * @param request The HTTP request object where the parsed headers will be stored.
 *
 * @throws std::runtime_error If the header line contains obsolete line folding or if there's an issue
 * with the `Content-Length` header.
 */
void RequestParser::parseHeaders(HTTPRequest& request)
{
	std::string headerLine;

	// The end of the headers section is marked by an empty line (\r\n\r\n).
	while (!std::getline(m_requestStream, headerLine).fail() && headerLine != "\r" && !headerLine.empty()) {
		if (headerLine[0] == ' ' || headerLine[0] == '\t') {
			request.httpStatus = StatusBadRequest;
			request.shallCloseConnection = true;
			throw std::runtime_error(ERR_OBSOLETE_LINE_FOLDING);
		}
		const std::size_t delimiterPos = headerLine.find_first_of(':');
		if (delimiterPos != std::string::npos) {
			const std::string headerName = webutils::lowercase(headerLine.substr(0, delimiterPos));
			validateHeaderName(headerName, request);
			std::string headerValue = headerLine.substr(delimiterPos + 1);
			if (headerValue[headerValue.size() - 1] == '\r')
				headerValue.erase(headerValue.size() - 1);
			headerValue = webutils::trimLeadingWhitespaces(headerValue);
			webutils::trimTrailingWhiteSpaces(headerValue);
			validateContentLength(headerName, headerValue, request);
			validateNoMultipleHostHeaders(headerName, request);
			request.headers[headerName] = headerValue;
			LOG_DEBUG << "Parsed header: " << headerName << " -> " << headerValue;
		}
	}
	validateHostHeader(request);
	validateTransferEncoding(request);
	validateMethodWithBody(request);
	validateConnectionHeader(request);
}

/* ====== BODY PARSING ====== */

/**
 * @brief Parses the chunked body of an HTTP request.
 *
 * This function processes the chunked transfer encoding body of the provided HTTP request.
 * It handles partial chunk sizes and chunk data, retaining the last parsed position between calls.
 * The function updates the request body as chunks are parsed and sets the appropriate HTTP status
 * if any errors are encountered.
 *
 * @param bodyBuffer The buffer containing the chunked body data.
 * @param request The HTTP request object to be filled with the parsed body data.
 * @throws std::runtime_error if the chunk size is too large or if the chunk data is malformed.
 */
void RequestParser::parseChunkedBody(std::string& bodyBuffer, HTTPRequest& request)
{
	LOG_DEBUG << "Parsing chunked body...";

	while (!bodyBuffer.empty()) {

		// Step 1: Parse chunk size
		if (request.chunkSize == -1) { // Not currently parsing a chunk
			const size_t newlinePos = bodyBuffer.find("\r\n");
			if (newlinePos == std::string::npos) // Incomplete chunk size indication, wait for more data
				return;

			std::string strChunkSize = bodyBuffer.substr(0, newlinePos);
			bodyBuffer.erase(0, newlinePos + 2); // Remove the parsed chunk size and \r\n

			request.chunkSize = convertHex(strChunkSize, request);
			if (request.chunkSize > s_maxChunkSize) {
				request.httpStatus = StatusRequestEntityTooLarge;
				request.shallCloseConnection = true;
				throw std::runtime_error(ERR_TOO_LARGE_CHUNKSIZE);
			}

			if (request.chunkSize == 0) { // Zero chunk size indicates the end of the body
				if (bodyBuffer.size() != 2 || bodyBuffer.at(0) != '\r'
					|| bodyBuffer.at(1) != '\n') { // Check for final CRLF
					request.httpStatus = StatusBadRequest;
					request.shallCloseConnection = true;
					throw std::runtime_error(ERR_MISS_CRLF);
				}
				request.isCompleteBody = true;
				request.headers["content-length"] = webutils::toString(request.body.size());
				LOG_DEBUG << "Successfully parsed chunked body";
				return;
			}
		}

		// Step 2: Parse chunk data
		const size_t remainingData = bodyBuffer.size();
		const size_t requiredData = request.chunkSize + 2; // Chunk data + \r\n

		if (remainingData < requiredData) // Incomplete chunk data, wait for more data
			return;

		if (bodyBuffer.at(request.chunkSize) != '\r' || bodyBuffer.at(request.chunkSize + 1) != '\n') {
			request.httpStatus = StatusBadRequest;
			request.shallCloseConnection = true;
			throw std::runtime_error(ERR_MISS_CRLF);
		}

		request.body.append(bodyBuffer, 0, request.chunkSize);
		bodyBuffer.erase(0, requiredData);

		// Reset for next chunk
		request.chunkSize = -1;
	}
}

/**
 * @brief Decodes the multipart/form-data content of an HTTP request.
 *
 * This function processes the multipart/form-data content of the provided HTTP request.
 * Form fields other than file uploads are being ignored. Only one file upload is permitted.
 * It extracts the filename and appends it to the target resource.
 * The extracted content from the request body is then stored back into the request body.
 *
 * @param request The HTTP request containing the multipart/form-data content to decode.
 * @throws std::runtime_error if the format of the request is invalid.
 */
void RequestParser::decodeMultipartFormdata(HTTPRequest& request)
{
	size_t currentBoundaryEndPos = checkForString("--" + request.boundary, 0, request.body);
	bool isFirstFileUpload = true;
	std::string extractedBody;
	const std::string filename = "filename=\"";

	while (true) {
		currentBoundaryEndPos += request.boundary.size() + 2;
		size_t nextBoundaryPos = checkForString("--" + request.boundary, currentBoundaryEndPos, request.body);

		// Find form header section and lower case it
		size_t contentStartPos = checkForString("\r\n\r\n", currentBoundaryEndPos, request.body);
		const std::string loweredFormHeader
			= webutils::lowercase(request.body.substr(currentBoundaryEndPos, contentStartPos - currentBoundaryEndPos));

		// Check required headers
		const size_t dispositionPos = checkForString("content-disposition:", 0, loweredFormHeader);
		size_t filenameStartPos = loweredFormHeader.find(filename, dispositionPos);
		if (filenameStartPos != std::string::npos) {
			filenameStartPos += filename.size();
			checkForString("content-type", filenameStartPos, loweredFormHeader);

			// Process file upload data
			if (isFirstFileUpload) {
				const size_t filenameEndPos = checkForString("\"", filenameStartPos, loweredFormHeader);
				request.targetResource
					+= request.body.substr(currentBoundaryEndPos + filenameStartPos, filenameEndPos - filenameStartPos);
				LOG_DEBUG << "New target resource: " << request.targetResource;

				contentStartPos += 4; // Skip the CRLFCRLF
				const size_t contentEndPos = nextBoundaryPos - 2; // Remove the CRLF at the end
				extractedBody = request.body.substr(contentStartPos, contentEndPos - contentStartPos);

				isFirstFileUpload = false;
			} else
				throw std::runtime_error(ERR_MULTIPLE_UPLOADS);
		}

		// Check for two dashes after boundary indicating the end boundary
		if (request.body.at(nextBoundaryPos + request.boundary.size() + 2) == '-'
			&& request.body.at(nextBoundaryPos + request.boundary.size() + 3) == '-')
			break;

		currentBoundaryEndPos = nextBoundaryPos;
	}

	if (extractedBody.empty())
		throw std::runtime_error(ERR_BAD_MULTIPART_FORMDATA);

	request.body = extractedBody;
}

/* ====== CHECKS ====== */

/**
 * @brief Checks for the presence of a specific string in the HTTP request body starting from a given position.
 *
 * This function searches for the specified string in the body of the provided HTTP request,
 * starting from the given position. If the string is not found, it sets the HTTP status to Bad Request,
 * indicates that the connection should be closed, and throws a runtime error.
 *
 * @param string The string to search for in the containing body.
 * @param startPos The position in the request body to start the search from.
 * @param body The body to search in.
 * @return The position of the found string in the request body.
 * @throws std::runtime_error if the string is not found in the request body.
 */
size_t RequestParser::checkForString(const std::string& string, size_t startPos, const std::string& body)
{
	size_t pos = body.find(string, startPos);

	if (pos == std::string::npos)
		throw std::runtime_error(ERR_BAD_MULTIPART_FORMDATA);
	return pos;
}

/**
 * @brief Checks the validity of an HTTP header field name.
 *
 * This function verifies if the provided HTTP header field name is valid
 * according to HTTP specifications.
 * It ensures that the header name does not end with whitespace and that all
 * characters in the header name are valid according to `isValidHeaderFieldNameChar`.
 *
 * @param headerName The HTTP header field name to be validated.
 * @param request The HTTP request object to be filled.
 * @throws std::runtime_error If the header name contains invalid characters or
 *         ends with whitespace, an error is thrown and the error code is set to StatusBadRequest.
 */
void RequestParser::validateHeaderName(const std::string& headerName, HTTPRequest& request)
{
	if (isspace(headerName[headerName.size() - 1]) != 0) {
		request.httpStatus = StatusBadRequest;
		request.shallCloseConnection = true;
		throw std::runtime_error(ERR_HEADER_COLON_WHITESPACE);
	}
	for (size_t i = 0; i < headerName.size(); i++) {
		if (!isValidHeaderFieldNameChar(headerName[i])) {
			request.httpStatus = StatusBadRequest;
			request.shallCloseConnection = true;
			throw std::runtime_error(ERR_HEADER_NAME_INVALID_CHAR);
		}
	}
}

/**
 * @brief Checks the validity of the Content-Length header field.
 *
 * This function verifies the validity of the Content-Length header field in an HTTP request.
 * It ensures that:
 * - There is only one Content-Length header or multiple with the same value.
 * - The value of Content-Length is a valid numeric string.
 * If the header is invalid or there are multiple Content-Length headers with conflicting values,
 * an appropriate error code is set, and a `std::runtime_error` is thrown.
 *
 * @param headerName The name of the HTTP header field.
 * @param headerValue The value associated with the HTTP header field.
 * @param request The HTTP request object to be filled.
 * @throws std::runtime_error If there are multiple conflicting Content-Length
 *         headers or if the Content-Length value is invalid, an error is thrown
 *         and the error code is set to StatusBadRequest.
 */
void RequestParser::validateContentLength(const std::string& headerName, std::string& headerValue, HTTPRequest& request)
{
	if (headerName == "content-length") {
		if (headerValue.empty()) {
			request.httpStatus = StatusBadRequest;
			request.shallCloseConnection = true;
			throw std::runtime_error(ERR_INVALID_CONTENT_LENGTH);
		}
		if (request.headers.find("content-length") != request.headers.end()
			&& request.headers["content-length"] != headerValue) {
			request.httpStatus = StatusBadRequest;
			request.shallCloseConnection = true;
			throw std::runtime_error(ERR_MULTIPLE_CONTENT_LENGTH_VALUES);
		}

		std::vector<std::string> strValues = webutils::split(headerValue, ", ");
		std::vector<unsigned long> numValues;
		for (size_t i = 0; i < strValues.size(); i++) {
			char* endptr = NULL;
			errno = 0;
			request.contentLength = std::strtoul(strValues[i].c_str(), &endptr, constants::g_decimalBase);
			if (errno == ERANGE || *endptr != '\0') {
				request.httpStatus = StatusBadRequest;
				request.shallCloseConnection = true;
				throw std::runtime_error(ERR_INVALID_CONTENT_LENGTH);
			}
			numValues.push_back(request.contentLength);
			if (i != 0 && request.contentLength != numValues[i - 1]) {
				request.httpStatus = StatusBadRequest;
				request.shallCloseConnection = true;
				throw std::runtime_error(ERR_MULTIPLE_CONTENT_LENGTH_VALUES);
			}
		}
		request.hasBody = true;
		headerValue = strValues[0];
	}
}

/**
 * @brief Checks the validity of Transfer-Encoding header field.
 *
 * This function verifies the validity of the Transfer-Encoding header field in an HTTP request.
 * It ensures that:
 * - If the Transfer-Encoding header exists, it is not empty.
 * - The last encoding in the Transfer-Encoding list is "chunked".
 * If the header is invalid or the encoding is incorrect, an appropriate error code is set,
 * and a `std::runtime_error` is thrown.
 *
 * @param request The HTTP request object to be filled.
 * @throws std::runtime_error If the Transfer-Encoding header is missing or empty,
 *         or if the last encoding is not "chunked", an error is thrown and the error code is set to
 * StatusBadRequest.
 */
void RequestParser::validateTransferEncoding(HTTPRequest& request)
{
	LOG_DEBUG << "Validating Transfer-Encoding header...";

	if (request.headers.find("transfer-encoding") != request.headers.end()) {
		if (request.headers.at("transfer-encoding").empty()) {
			request.httpStatus = StatusBadRequest;
			request.shallCloseConnection = true;
			throw std::runtime_error(ERR_NON_EXISTENT_TRANSFER_ENCODING);
		}
		if (request.headers.find("content-length") != request.headers.end())
			request.shallCloseConnection = true;

		request.headers.at("transfer-encoding") = webutils::lowercase(request.headers.at("transfer-encoding"));
		if (request.headers.at("transfer-encoding").find("chunked") != std::string::npos) {
			std::vector<std::string> encodings = webutils::split(request.headers.at("transfer-encoding"), ", ");
			if (encodings[encodings.size() - 1] != "chunked") {
				request.httpStatus = StatusBadRequest;
				request.shallCloseConnection = true;
				throw std::runtime_error(ERR_NON_FINAL_CHUNKED_ENCODING);
			}
			request.isChunked = true;
			request.hasBody = true;
		}
	}

	LOG_DEBUG << "Transfer-Encoding header is valid.";
}

/**
 * @brief Validates if the HTTP request method is allowed to have a body.
 *
 * This function checks if the HTTP request contains a body and whether the
 * method used in the request is allowed to have a body. If the request has a
 * body but the method is not allowed to have one, it sets the HTTP status to
 * StatusMethodNotAllowed and throws a runtime error.
 *
 * @param request The HTTPRequest object to be validated.
 *
 * @throws std::runtime_error If the request has a body but the method is not
 *         allowed to have a body.
 */
void RequestParser::validateMethodWithBody(HTTPRequest& request)
{
	LOG_DEBUG << "Validating method with body...";

	if (request.hasBody && !isMethodAllowedToHaveBody(request)) {
		request.httpStatus = StatusMethodNotAllowed;
		throw std::runtime_error(ERR_UNEXPECTED_BODY);
	}

	LOG_DEBUG << "Method with body is valid.";
}

/**
 * @brief Validates the "Host" header in the given HTTP request.
 *
 * This function checks if the "Host" header is present and non-empty in the HTTP request.
 * It also validates the format of the host value, ensuring it is either a valid IP address
 * (with or without a port) or a valid hostname.
 *
 * @param request The HTTP request object containing headers to be validated.
 *
 * @throws std::runtime_error If the "Host" header is missing, empty, or contains an invalid value.
 * The specific error message thrown depends on the type of validation failure:
 * - ERR_MISSING_HOST_HEADER: The "Host" header is missing.
 * - ERR_EMPTY_HOST_VALUE: The "Host" header value is empty.
 * - ERR_INVALID_HOST_IP_WITH_PORT: The "Host" header contains an invalid IP address with a port.
 * - ERR_INVALID_HOST_IP: The "Host" header contains an invalid IP address.
 * - ERR_INVALID_HOSTNAME: The "Host" header contains an invalid hostname.
 */
void RequestParser::validateHostHeader(HTTPRequest& request)
{
	LOG_DEBUG << "Validating Host header...";

	std::map<std::string, std::string>::const_iterator iter = request.headers.find("host");
	if (iter == request.headers.end()) {
		request.httpStatus = StatusBadRequest;
		request.shallCloseConnection = true;
		throw std::runtime_error(ERR_MISSING_HOST_HEADER);
	}

	if (iter->second.empty()) {
		request.httpStatus = StatusBadRequest;
		request.shallCloseConnection = true;
		throw std::runtime_error(ERR_EMPTY_HOST_VALUE);
	}

	if (iter->second.find(':') != std::string::npos) {
		if (!webutils::isIpAddressValid(iter->second.substr(0, iter->second.find(':')))
			|| !webutils::isPortValid(iter->second.substr(iter->second.find(':') + 1))) {
			request.httpStatus = StatusBadRequest;
			request.shallCloseConnection = true;
			throw std::runtime_error(ERR_INVALID_HOST_IP_WITH_PORT);
		}
	} else if (iter->second.find_first_not_of("0123456789.") == std::string::npos) {
		if (!webutils::isIpAddressValid(iter->second.substr(0, iter->second.find(':')))) {
			request.httpStatus = StatusBadRequest;
			request.shallCloseConnection = true;
			throw std::runtime_error(ERR_INVALID_HOST_IP);
		}
	} else {
		if (!isValidHostname(iter->second)) {
			request.httpStatus = StatusBadRequest;
			request.shallCloseConnection = true;
			throw std::runtime_error(ERR_INVALID_HOSTNAME);
		}
	}

	LOG_DEBUG << "Valid host header: " << iter->second;
}

/**
 * @brief Validates that there are no multiple "Host" headers in the HTTP request.
 *
 * This function checks if the provided header name is "Host". If it is, it then checks
 * if the "Host" header already exists in the request headers. If a "Host" header is
 * found, it sets the HTTP status of the request to BadRequest and throws a runtime error.
 *
 * @param headerName The name of the header to validate.
 * @param request The HTTP request object containing the headers.
 *
 * @throws std::runtime_error if multiple "Host" headers are found.
 */
void RequestParser::validateNoMultipleHostHeaders(const std::string& headerName, HTTPRequest& request)
{
	if (headerName == "host") {
		if (request.headers.find("host") != request.headers.end()) {
			request.httpStatus = StatusBadRequest;
			request.shallCloseConnection = true;
			throw std::runtime_error(ERR_MULTIPLE_HOST_HEADERS);
		}
	}
}

/**
 * @brief Validates the Connection header in an HTTP request.
 *
 * This function checks the validity of the Connection header in the provided HTTP request.
 * It ensures that the header is not empty, does not contain multiple values, and has a valid value.
 * Valid values for the Connection header are "close" and "keep-alive" where "close" indicates that
 * the connection should be closed after the response, and "keep-alive" indicates that the connection
 * should be kept open for further requests. By default the connection is kept alive with shallCloseConnection set to
 * false. If the header is invalid, it sets the HTTP status to BadRequest and indicates that the connection should be
 * closed.
 *
 * @param request The HTTPRequest object containing the request data.
 * @throws std::runtime_error if the Connection header is empty, contains multiple values, or has an invalid value.
 */
void RequestParser::validateConnectionHeader(HTTPRequest& request)
{
	LOG_DEBUG << "Validating Connection header...";

	std::map<std::string, std::string>::iterator iter = request.headers.find("connection");
	if (iter == request.headers.end()) {
		LOG_DEBUG << "No Connection header found.";
		return;
	}

<<<<<<< HEAD
	if (iter->second.empty()) {
		request.httpStatus = StatusBadRequest;
		request.shallCloseConnection = true;
		throw std::runtime_error(ERR_EMPTY_CONNECTION_VALUE);
	}
=======
		iter->second = webutils::lowercase(iter->second);
		if (iter->second == "close") {
			request.shallCloseConnection = true;
		} else if (iter->second == "keep-alive") {
		} else {
			request.httpStatus = StatusBadRequest;
			request.shallCloseConnection = true;
			throw std::runtime_error(ERR_INVALID_CONNECTION_VALUE);
		}
>>>>>>> be90afd5

	webutils::lowercase(iter->second);
	if (iter->second == "close") {
		request.shallCloseConnection = true;
	} else if (iter->second == "keep-alive") {
	} else {
		request.httpStatus = StatusBadRequest;
		request.shallCloseConnection = true;
		throw std::runtime_error(ERR_INVALID_CONNECTION_VALUE);
	}

	LOG_DEBUG << "Valid Connection header: " << iter->second;
}

/* ====== HELPER FUNCTIONS ====== */

/**
 * @brief Checks if a given string starts with a single space followed by a non-space character.
 *
 * This function checks if the provided string `str` starts with exactly one space character followed
 * by a non-space character. If this condition is met, it returns a substring of `str` starting from
 * the second character. If the condition is not met, it sets the error code to StatusBadRequest and throws a
 * `std::runtime_error` with an appropriate error message.
 *
 * @param str The input string to be checked.
 * @param request The HTTP request object to be filled.
 * @return A substring of `str` starting from the second character if the input string starts with
 *         a single space followed by a non-space character.
 * @throws std::runtime_error If the input string does not start with a single space followed by a
 *         non-space character, an error is thrown and the error code is set to StatusBadRequest.
 */
std::string RequestParser::checkForSpace(const std::string& str, HTTPRequest& request)
{
	if (str.length() > 1 && str[0] == ' ' && str[1] != ' ')
		return (str.substr(1));
	request.httpStatus = StatusBadRequest;
	request.shallCloseConnection = true;
	throw std::runtime_error(ERR_MISS_SINGLE_SPACE);
}

/**
 * @brief Checks if a given string starts with CRLF.
 *
 * Only checks for the carriage return \r, as the linefeed \\n is discarded
 * by std::getline
 * @param str	Input string to be checked.
 * @param request The HTTP request object to be filled.
 * @throws std::runtime_error If the input string does not contain a single
 *         carriage return, an error is thrown and the error code is set to StatusBadRequest.
 */
void RequestParser::checkForCRLF(const std::string& str, HTTPRequest& request)
{
	if (str.length() != 1 || str[0] != '\r') {
		request.httpStatus = StatusBadRequest;
		request.shallCloseConnection = true;
		throw std::runtime_error(ERR_MISS_CRLF);
	}
}

/**
 * @brief Checks if a given character is a valid URI character.
 *
 * This function determines if the provided character `character` is a valid character in a URI.
 * It checks against both unreserved and reserved characters as per the URI specification.
 * It also accepts `%` as encoding character.
 *
 * The unreserved characters include:
 * - Alphanumeric characters (letters and digits)
 * - Hyphen (`-`)
 * - Period (`.`)
 * - Underscore (`_`)
 * - Tilde (`~`)
 *
 * The reserved characters include:
 * - Colon (`:`)
 * - Slash (`/`)
 * - Question mark (`?`)
 * - Hash (`#`)
 * - Square brackets (`[`, `]`)
 * - At symbol (`@`)
 * - Exclamation mark (`!`)
 * - Dollar sign (`$`)
 * - Ampersand (`&`)
 * - Apostrophe (`'`)
 * - Parentheses (`(`, `)`)
 * - Asterisk (`*`)
 * - Plus sign (`+`)
 * - Comma (`,`),
 * - Semicolon (`;`)
 * - Equals sign (`=`)
 *
 * @param chr The character to be checked.
 * @return `true` if the character is not a valid URI character, `false` if valid.
 */
bool RequestParser::isNotValidURIChar(uint8_t chr)
{
	// Check for unreserved chars
	if ((std::isalnum(chr) != 0) || chr == '-' || chr == '.' || chr == '_' || chr == '~')
		return false;

	// Check for reserved characters and encoding char `%`
	switch (chr) {
	case ':':
	case '/':
	case '?':
	case '#':
	case '[':
	case ']':
	case '@':
	case '!':
	case '$':
	case '&':
	case '\'':
	case '(':
	case ')':
	case '*':
	case '+':
	case ',':
	case ';':
	case '=':
	case '%':
		return false;
	default:
		return true;
	}
}

/**
 * @brief Checks if a given character is a valid HTTP header field name character.
 *
 * This function determines if the provided character `character` is valid for use in an HTTP header field name.
 * According to the HTTP/1.1 specification, valid characters for header field names include alphanumeric
 * characters (letters and digits) and the following special characters:
 *
 * - Exclamation mark (`!`)
 * - Hash (`#`)
 * - Dollar sign (`$`)
 * - Percent (`%`)
 * - Ampersand (`&`)
 * - Apostrophe (`'`)
 * - Asterisk (`*`)
 * - Plus sign (`+`)
 * - Hyphen (`-`)
 * - Period (`.`)
 * - Caret (`^`)
 * - Underscore (`_`)
 * - Grave accent (`\``)
 * - Vertical bar (`|`)
 * - Tilde (`~`)
 *
 * @param chr The character to be checked.
 * @return `true` if the character is valid for an HTTP header field name, `false` otherwise.
 */
bool RequestParser::isValidHeaderFieldNameChar(uint8_t chr)
{
	if (std::isalnum(chr) != 0)
		return true;

	switch (chr) {
	case '!':
	case '#':
	case '$':
	case '%':
	case '&':
	case '\'':
	case '*':
	case '+':
	case '-':
	case '.':
	case '^':
	case '_':
	case '`':
	case '|':
	case '~':
		return true;
	default:
		return false;
	}
}

/**
 * @brief Converts a hexadecimal string to a size_t value.
 *
 * This function takes a string representing a hexadecimal number,
 * validates it, and converts it to a size_t value.
 *
 * @param chunkSize The string containing the hexadecimal number.
 * @return The converted long value.
 *
 * @throws std::invalid_argument if the chunkSize string is empty or contains invalid hexadecimal characters.
 * @throws std::runtime_error if the conversion from string to size_t fails.
 */
long RequestParser::convertHex(const std::string& chunkSize, HTTPRequest& request)
{
	if (chunkSize.empty()) {
		request.httpStatus = StatusBadRequest;
		request.shallCloseConnection = true;
		throw std::invalid_argument(ERR_NON_EXISTENT_CHUNKSIZE);
	}

	for (std::string::const_iterator it = chunkSize.begin(); it != chunkSize.end(); ++it) {
		if (std::isxdigit(*it) == 0) {
			request.httpStatus = StatusBadRequest;
			request.shallCloseConnection = true;
			throw std::invalid_argument(ERR_INVALID_HEX_CHAR);
		}
	}

	std::istringstream iss(chunkSize);
	long value = 0;

	iss >> std::hex >> value;
	if (iss.fail()) {
		request.httpStatus = StatusBadRequest;
		request.shallCloseConnection = true;
		throw std::runtime_error(ERR_CONVERSION_STRING_TO_HEX);
	}

	LOG_DEBUG << "Converted hex value: " << value;
	return value;
}

/**
 * @brief Checks if the HTTP request method allows a body.
 *
 * This function determines whether the specified HTTP request method can have
 * a body. The methods POST and DELETE allow bodies, while method GET does not.
 *
 * @param request The HTTP request object containing the method to check.
 *
 * @return true If the method allows a body (e.g., POST, DELETE).
 * @return false If the method does not allow a body (e.g., GET).
 *
 * @note The function asserts that the method in the request is within the
 *       expected range (from MethodGet to MethodCount).
 */
bool RequestParser::isMethodAllowedToHaveBody(HTTPRequest& request)
{
	assert(request.method >= MethodGet && request.method <= MethodCount);

	switch (request.method) {
	case MethodGet:
	case MethodCount:
		return false;
	case MethodPost:
	case MethodDelete:
		return true;
	}
	// this is never reached
	return false;
}

/**
 * @brief Checks if a character is valid in a hostname and updates the alpha flag.
 *
 * This function determines if the given character is a valid part of a hostname.
 * A valid hostname character is either an alphanumeric character or a hyphen ('-').
 * Additionally, if the character is an alphabetic character, the function sets the
 * hasAlpha flag to true.
 *
 * @param character The character to be checked.
 * @param hasAlpha A reference to a boolean flag that will be set to true if the character is alphabetic.
 * @return true if the character is a valid hostname character, false otherwise.
 */
bool RequestParser::isValidHostnameChar(char character, bool& hasAlpha)
{
	if (std::isalpha(character) != 0)
		hasAlpha = true;
	return ((std::isalnum(character) != 0) || character == '-');
}

/**
 * @brief Validates a label within a hostname.
 *
 * This function checks if a given label within a hostname is valid according to the following rules:
 * - The label must not be empty and must not exceed the maximum label length (RFC 1035).
 * - The label must not start or end with a hyphen ('-').
 * - All characters in the label must be valid hostname characters (alphanumeric or hyphen).
 *
 * @param label The label string to be validated.
 * @return true if the label is valid, false otherwise.
 */
bool RequestParser::isValidLabel(const std::string& label, bool& hasAlpha)
{
	if (label.empty() || label.length() > s_maxLabelLength)
		return false;

	// Label must not start or end with a hyphen
	if (label.at(0) == '-' || label.at(label.length() - 1) == '-')
		return false;

	for (size_t i = 0; i < label.length(); ++i)
		if (!isValidHostnameChar(label.at(i), hasAlpha))
			return false;
	return true;
}

/**
 * @brief Validates if the given hostname is valid according to specific rules.
 *
 * This function checks if the hostname length does not exceed the maximum allowed length
 * and if each label (substring between periods) within the hostname is valid.
 * Also verifies that the hostname has at least one alphabetic character.
 *
 * @param hostname The hostname to be validated.
 * @return true if the hostname is valid, false otherwise.
 */
bool RequestParser::isValidHostname(const std::string& hostname)
{
	if (hostname.length() > s_maxHostNameLength)
		return false;

	size_t labelStart = 0;
	size_t labelEnd = 0;
	bool hasAlpha = false;

	// Split hostname by periods and validate each label
	while (labelEnd != std::string::npos) {
		labelEnd = hostname.find('.', labelStart);

		std::string label = (labelEnd == std::string::npos) ? hostname.substr(labelStart)
															: hostname.substr(labelStart, labelEnd - labelStart);
		if (!isValidLabel(label, hasAlpha))
			return false;
		labelStart = labelEnd + 1;
	}
	return hasAlpha;
}

/**
 * @brief Decodes a percent encoded string.
 *
 * Iterates through the string. If it finds a '%' it converts the next two chars to hex and appends the char to the
 * buffer. Then jumps over the triplet. Else it just adds the char to the buffer.
 * Sets HTTP status to StatusBadRequest, shallCloseConnection to true, and throws if
 * - '%' is not followed by two chars.
 * - "%00" is encountered ('\0' or NUL terminator). This char is not supported.
 * - a percent encoded triplet consists of non-hex chars.
 *
 * According to RFV 3986 Sect 2.1. percent encoding is used to represent a char which is outside of the allowed set.
 * This could either be a unicode character like 'ö' or a reserved char with special meaning. Char is encoded with a
 * triplet consisting of percent char '%' followed by the two hexadecimal digits representing the chars numeric value.
 * @param encoded The percent encoded string.
 * @param request The HTTP request object to be filled.
 * @return std::string The decoded string.
 * @throws std::runtime_error if invalid "%00" is encountered or '%' is not followed by two chars.
 * @sa https://datatracker.ietf.org/doc/html/rfc3986#section-2.1
 */
std::string RequestParser::decodePercentEncoding(const std::string& encoded, HTTPRequest& request)
{
	std::string decoded;
	std::string::const_iterator iter = encoded.begin();

	while (iter != encoded.end()) {
		if (*iter == '%') {
			if (std::distance(iter, encoded.end()) < 3) {
				request.httpStatus = StatusBadRequest;
				request.shallCloseConnection = true;
				throw std::runtime_error(ERR_PERCENT_INCOMPLETE);
			}
			if ((std::isxdigit(*(iter + 1)) == 0) || (std::isxdigit(*(iter + 2)) == 0)) {
				request.httpStatus = StatusBadRequest;
				request.shallCloseConnection = true;
				throw std::runtime_error(ERR_PERCENT_INVALID_HEX);
			}
			std::string hex = std::string(iter + 1, iter + 3);
			unsigned int value = 0;
			std::istringstream(hex) >> std::hex >> value;
			if (value == 0) {
				request.httpStatus = StatusBadRequest;
				request.shallCloseConnection = true;
				throw std::runtime_error(ERR_PERCENT_NONSUPPORTED_NUL);
			}
			decoded += static_cast<char>(value);
			iter += 3;
		} else {
			decoded += *iter;
			++iter;
		}
	}

	return decoded;
}

/**
 * @brief Checks for a single dot segment "/."
 *
 * Needs to check if iterator points to end, as derefencing end iterator is undefined behavior.
 * @param iter Iterator to the current position.
 * @param end End iterator of string.
 * @return true It is a single dot segment.
 * @return false It is not a single dot segment.
 */
static bool isSingleDot(const std::string::const_iterator& iter, const std::string::const_iterator& end)
{
	if (iter == end)
		return false;
	return *iter == '.' && (iter + 1 == end || *(iter + 1) == '/');
}

/**
 * @brief Checks for a double dot segment "/.."
 *
 * Needs to check if iterator or iterator + 1 point to end, as derefencing end iterator is undefined behavior.
 *
 * @param iter Iterator to the current position.
 * @param end End iterator of string.
 * @return true It is a double dot segment.
 * @return false It is not a double dot segment.
 */
static bool isDoubleDot(const std::string::const_iterator& iter, const std::string::const_iterator& end)
{
	if (iter == end || iter + 1 == end)
		return false;
	return *iter == '.' && *(iter + 1) == '.' && (iter + 2 == end || *(iter + 2) == '/');
}

/**
 * @brief Removes last segment of a path denoted by '/'.
 *
 * Output buffer always has at least one '/': a request needs to start with '/' per RFC 9110. Function is not entered if
 * output is empty.
 * @param output Reference to buffer containing path.
 */
static void removeLastSegment(std::string& output)
{
	size_t lastSlash = output.find_last_of('/');
	output.erase(lastSlash);
}

/**
 * @brief Removes dot segments "/." and "/.." from a path.
 *
 * Iterates through the string. If it finds a '/', increments and checks for
 * - isSingleDot() = "/." - increment to ignore dot segment.
 * - isDoubleDot() = "/.." - if output buffer is empty throw and set status to BadRequest since it travels outside of
 * root. Else increment to ignore double dot segment and removeLastSegment() of output.
 * - else - append a '/' to output buffer.
 * If not a '/' append to buffer.
 *
 * This implements the algorithm as described in RFC 3986 Sect. 5.2.4.
 * However it does not handle all described algorithm conditions
 * - 2.A. buffer begins with "./" or "../" (note: '.' comes before '/')
 * - 2.D. buffer consists only of '.' or '..'
 * As requests need an absolute path (starting with '/') per RFC 9110 we can ignore these conditions.
 *
 * @sa https://datatracker.ietf.org/doc/html/rfc3986#section-5.2.4
 * @param path Where to remove possible dot segments from.
 * @return std::string String with dot segments removed.
 * @throws std::runtime_error If double dot segment is encountered while output is empty.
 */
std::string RequestParser::removeDotSegments(const std::string& path, HTTPRequest& request)
{
	std::string output;
	std::string::const_iterator iter = path.begin();

	while (iter != path.end()) {
		if (*iter == '/') {
			iter++;

			if (isSingleDot(iter, path.end())) {
				++iter;
				continue;
			}

			if (isDoubleDot(iter, path.end())) {
				if (output.empty()) {
					request.httpStatus = StatusBadRequest;
					request.shallCloseConnection = true;
					throw std::runtime_error(ERR_DIRECTORY_TRAVERSAL);
				}
				iter += 2;
				removeLastSegment(output);
				continue;
			}

			output += '/';
		} else {
			output += *iter;
			iter++;
		}
	}
	return output.empty() ? "/" : output;
}

/**
 * @brief Checks if the HTTP request contains multipart/form-data content.
 *
 * This function checks the Content-Type header of the provided HTTP request
 * to determine if it contains multipart/form-data content. If the content type
 * is multipart/form-data, it sets the hasMultipartFormdata flag in the request
 * and logs the detection.
 *
 * @param request The HTTP request to check.
 * @return true if the request contains multipart/form-data content, false otherwise.
 */
bool RequestParser::isMultipartFormdata(HTTPRequest& request)
{
	if (request.headers.find("content-type") != request.headers.end()
		&& request.headers["content-type"].find("multipart/form-data") != std::string::npos) {
		request.hasMultipartFormdata = true;
		LOG_DEBUG << "Multipart/form-data detected";
		return true;
	}
	return false;
}<|MERGE_RESOLUTION|>--- conflicted
+++ resolved
@@ -801,25 +801,13 @@
 		return;
 	}
 
-<<<<<<< HEAD
 	if (iter->second.empty()) {
 		request.httpStatus = StatusBadRequest;
 		request.shallCloseConnection = true;
 		throw std::runtime_error(ERR_EMPTY_CONNECTION_VALUE);
 	}
-=======
-		iter->second = webutils::lowercase(iter->second);
-		if (iter->second == "close") {
-			request.shallCloseConnection = true;
-		} else if (iter->second == "keep-alive") {
-		} else {
-			request.httpStatus = StatusBadRequest;
-			request.shallCloseConnection = true;
-			throw std::runtime_error(ERR_INVALID_CONNECTION_VALUE);
-		}
->>>>>>> be90afd5
-
-	webutils::lowercase(iter->second);
+
+	iter->second = webutils::lowercase(iter->second);
 	if (iter->second == "close") {
 		request.shallCloseConnection = true;
 	} else if (iter->second == "keep-alive") {

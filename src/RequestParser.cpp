--- conflicted
+++ resolved
@@ -65,6 +65,30 @@
 	request.boundary = temp.substr(posBoundary + denominator.size());
 
 	LOG_DEBUG << "Extracted boundary string: " << request.boundary;
+}
+
+/**
+ * @brief Clears the contents of the given HTTPRequest object.
+ *
+ * This function resets all the fields of the provided HTTPRequest object
+ * to their default states. It sets the HTTP method to `MethodCount`,
+ * clears the URI fragment, path, and query, sets the version to an
+ * empty string, clears the headers and body, sets the error code to 0,
+ * and indicates that the connection should not be closed.
+ *
+ * @param request The HTTPRequest object to be cleared.
+ */
+void RequestParser::clearRequest(HTTPRequest& request)
+{
+	request.method = MethodCount;
+	request.uri.fragment = "";
+	request.uri.path = "";
+	request.uri.query = "";
+	request.version = "";
+	request.headers.clear();
+	request.body = "";
+	request.httpStatus = StatusOK;
+	request.shallCloseConnection = false;
 }
 
 /**
@@ -413,19 +437,10 @@
 			if (newlinePos == std::string::npos) // Incomplete chunk size indication, wait for more data
 				return;
 
-<<<<<<< HEAD
-		numChunkSize = convertHex(strChunkSize, request);
-		if (numChunkSize > s_maxChunkSize) {
-			request.httpStatus = StatusRequestEntityTooLarge;
-			request.shallCloseConnection = true;
-			throw std::runtime_error(ERR_TOO_LARGE_CHUNKSIZE);
-		}
-=======
 			std::string strChunkSize = bodyBuffer.substr(0, newlinePos);
 			bodyBuffer.erase(0, newlinePos + 2); // Remove the parsed chunk size and \r\n
->>>>>>> 07a2c85c
-
-			request.chunkSize = convertHex(strChunkSize);
+
+			request.chunkSize = convertHex(strChunkSize, request);
 			if (request.chunkSize > s_maxChunkSize) {
 				request.httpStatus = StatusRequestEntityTooLarge;
 				request.shallCloseConnection = true;
@@ -667,7 +682,7 @@
 		}
 		if (request.headers.find("content-length") != request.headers.end())
 			request.shallCloseConnection = true;
-        
+
         webutils::lowercase(request.headers.at("transfer-encoding"));
 		if (request.headers.at("transfer-encoding").find("chunked") != std::string::npos) {
 			std::vector<std::string> encodings = webutils::split(request.headers.at("transfer-encoding"), ", ");
@@ -1009,11 +1024,7 @@
  * @throws std::invalid_argument if the chunkSize string is empty or contains invalid hexadecimal characters.
  * @throws std::runtime_error if the conversion from string to size_t fails.
  */
-<<<<<<< HEAD
-size_t RequestParser::convertHex(const std::string& chunkSize, HTTPRequest& request)
-=======
-long RequestParser::convertHex(const std::string& chunkSize)
->>>>>>> 07a2c85c
+long RequestParser::convertHex(const std::string& chunkSize, HTTPRequest& request)
 {
 	if (chunkSize.empty()) {
 		request.httpStatus = StatusBadRequest;
@@ -1037,12 +1048,9 @@
 		request.httpStatus = StatusBadRequest;
 		request.shallCloseConnection = true;
 		throw std::runtime_error(ERR_CONVERSION_STRING_TO_HEX);
-<<<<<<< HEAD
-	}
-=======
+	}
 
 	LOG_DEBUG << "Converted hex value: " << value;
->>>>>>> 07a2c85c
 	return value;
 }
 

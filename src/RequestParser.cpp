--- conflicted
+++ resolved
@@ -1154,27 +1154,6 @@
 }
 
 /**
-<<<<<<< HEAD
- * @brief Checks if the HTTP request contains multipart/form-data content.
- *
- * This function checks the Content-Type header of the provided HTTP request
- * to determine if it contains multipart/form-data content. If the content type
- * is multipart/form-data, it sets the hasMultipartFormdata flag in the request
- * and logs the detection.
- *
- * @param request The HTTP request to check.
- * @return true if the request contains multipart/form-data content, false otherwise.
- */
-bool RequestParser::isMultipartFormdata(HTTPRequest& request)
-{
-	if (request.headers.find("content-type") != request.headers.end()
-		&& request.headers["content-type"].find("multipart/form-data") != std::string::npos) {
-		request.hasMultipartFormdata = true;
-		LOG_DEBUG << "Multiplepart/form-data detected";
-		return true;
-	}
-	return false;
-=======
  * @brief Decodes a percent encoded string.
  *
  * Iterates through the string. If it finds a '%' it converts the next two chars to hex and appends the char to the
@@ -1328,5 +1307,26 @@
 		}
 	}
 	return output.empty() ? "/" : output;
->>>>>>> 70622bb3
+}
+
+/**
+ * @brief Checks if the HTTP request contains multipart/form-data content.
+ *
+ * This function checks the Content-Type header of the provided HTTP request
+ * to determine if it contains multipart/form-data content. If the content type
+ * is multipart/form-data, it sets the hasMultipartFormdata flag in the request
+ * and logs the detection.
+ *
+ * @param request The HTTP request to check.
+ * @return true if the request contains multipart/form-data content, false otherwise.
+ */
+bool RequestParser::isMultipartFormdata(HTTPRequest& request)
+{
+	if (request.headers.find("content-type") != request.headers.end()
+		&& request.headers["content-type"].find("multipart/form-data") != std::string::npos) {
+		request.hasMultipartFormdata = true;
+		LOG_DEBUG << "Multiplepart/form-data detected";
+		return true;
+	}
+	return false;
 }
--- conflicted
+++ resolved
@@ -57,25 +57,14 @@
 /**
  * @brief Extracts the boundary string from the Content-Type header of an HTTP request.
  *
-<<<<<<< HEAD
  * This function extracts the boundary string used in multipart/form-data requests
  * from the Content-Type header of the provided HTTP request. If the boundary string
  * is not found, it sets the HTTP status to Bad Request and indicates that the connection
  * should be closed.
-=======
- * This function is responsible for parsing the body of an HTTP request. It takes a string representation of the body
- * and populates the provided HTTPRequest object with the parsed data. The parsing logic depends on whether the request
- * is chunked or non-chunked.
- *
- * @param bodyString The string representation of the request body.
- * @param request The HTTPRequest object to populate with the parsed data.
- * @param buffer The buffer to temporarily store the chunked body data.
->>>>>>> 284381e9
  *
  * @param request The HTTP request from which to extract the boundary string.
  * @throws std::runtime_error if the boundary string is not found in the Content-Type header.
  */
-<<<<<<< HEAD
 void RequestParser::extractBoundary(HTTPRequest& request)
 {
 	const std::string denominator = "boundary=----";
@@ -92,16 +81,6 @@
 	m_boundary = temp.substr(posBoundary + denominator.size());
 
 	LOG_DEBUG << "Extracted boundary string: " << m_boundary;
-=======
-void RequestParser::parseBody(const std::string& bodyString, HTTPRequest& request, std::vector<char>& buffer)
-{
-	m_requestStream.str(bodyString);
-	if (request.isChunked)
-		parseChunkedBody(request, buffer);
-	else
-		parseNonChunkedBody(request);
-	resetRequestStream();
->>>>>>> 284381e9
 }
 
 /**
@@ -547,8 +526,6 @@
 		length += numChunkSize;
 	} while (numChunkSize > 0);
 	request.headers["content-length"] = webutils::toString(length);
-
-	LOG_DEBUG << "Successfully parsed chunked body";
 }
 
 /**
@@ -601,39 +578,13 @@
  */
 size_t RequestParser::checkForString(const std::string& string, size_t startPos, HTTPRequest& request)
 {
-<<<<<<< HEAD
 	size_t pos = request.body.find(string, startPos);
 	if (pos == std::string::npos) {
-=======
-	LOG_DEBUG << "Parsing body...";
-
-	std::string body;
-	long length = 0;
-
-	while (!std::getline(m_requestStream, body).fail()) {
-		if (body[body.size() - 1] == '\r') {
-			body.erase(body.size() - 1);
-			length += 1;
-		}
-		if (!m_requestStream.eof())
-			body += '\n';
-		length += static_cast<long>(body.size());
-		request.body += body;
-	}
-	const long contentLength
-		= std::strtol(request.headers.at("content-length").c_str(), NULL, constants::g_decimalBase);
-	if (contentLength != length) {
->>>>>>> 284381e9
 		request.httpStatus = StatusBadRequest;
 		request.shallCloseConnection = true;
 		throw std::runtime_error(ERR_BAD_MULTIPART_FORMDATA);
 	}
-<<<<<<< HEAD
 	return pos;
-=======
-
-	LOG_DEBUG << "Successfully parsed body";
->>>>>>> 284381e9
 }
 
 /**

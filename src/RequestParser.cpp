--- conflicted
+++ resolved
@@ -217,14 +217,11 @@
 		else
 			request.uri.path.push_back(requestLine.at(index));
 	}
-<<<<<<< HEAD
-
-	request.uri.path = removeDotSegments(request.uri.path, request);
-=======
 	request.uri.path = decodePercentEncoding(request.uri.path, request);
 	request.uri.fragment = decodePercentEncoding(request.uri.fragment, request);
 	request.uri.query = decodePercentEncoding(request.uri.query, request);
->>>>>>> 8fbde3f0
+
+	request.uri.path = removeDotSegments(request.uri.path, request);
 	return (requestLine.substr(index));
 }
 
@@ -1047,106 +1044,6 @@
 }
 
 /**
-<<<<<<< HEAD
- * @brief Checks for a single dot segment "/."
- *
- * Needs to check if iterator points to end, as derefencing end iterator is undefined behavior.
- * @param iter Iterator to the current position.
- * @param end End iterator of string.
- * @return true It is a single dot segment.
- * @return false It is not a single dot segment.
- */
-static bool isSingleDot(const std::string::const_iterator& iter, const std::string::const_iterator& end)
-{
-	if (iter == end)
-		return false;
-	return *iter == '.' && (iter + 1 == end || *(iter + 1) == '/');
-}
-
-/**
- * @brief Checks for a double dot segment "/.."
- *
- * Needs to check if iterator or iterator + 1 point to end, as derefencing end iterator is undefined behavior.
- *
- * @param iter Iterator to the current position.
- * @param end End iterator of string.
- * @return true It is a double dot segment.
- * @return false It is not a double dot segment.
- */
-static bool isDoubleDot(const std::string::const_iterator& iter, const std::string::const_iterator& end)
-{
-	if (iter == end || iter + 1 == end)
-		return false;
-	return *iter == '.' && *(iter + 1) == '.' && (iter + 2 == end || *(iter + 2) == '/');
-}
-
-/**
- * @brief Removes last segment of a path denoted by '/'.
- *
- * Output buffer always has at least one '/': a request needs to start with '/' per RFC 9110. Function is not entered if
- * output is empty.
- * @param output Reference to buffer containing path.
- */
-static void removeLastSegment(std::string& output)
-{
-	size_t lastSlash = output.find_last_of('/');
-	output.erase(lastSlash);
-}
-
-/**
- * @brief Removes dot segments "/." and "/.." from a path.
- *
- * Iterates through the string. If it finds a '/', increments and checks for
- * - isSingleDot() = "/." - increment to ignore dot segment.
- * - isDoubleDot() = "/.." - if output buffer is empty throw and set status to BadRequest since it travels outside of
- * root. Else increment to ignore double dot segment and removeLastSegment() of output.
- * - else - append a '/' to output buffer.
- * If not a '/' append to buffer.
- *
- * This implements the algorithm as described in RFC 3986 Sect. 5.2.4.
- * However it does not handle all described algorithm conditions
- * - 2.A. buffer begins with "./" or "../" (note: '.' comes before '/')
- * - 2.D. buffer consists only of '.' or '..'
- * As requests need an absolute path (starting with '/') per RFC 9110 we can ignore these conditions.
- *
- * @sa https://datatracker.ietf.org/doc/html/rfc3986#section-5.2.4
- * @param path Where to remove possible dot segments from.
- * @return std::string String with dot segments removed.
- * @throws std::runtime_error If double dot segment is encountered while output is empty.
- */
-std::string RequestParser::removeDotSegments(const std::string& path, HTTPRequest& request)
-{
-	std::string output;
-	std::string::const_iterator iter = path.begin();
-
-	while (iter != path.end()) {
-		if (*iter == '/') {
-			iter++;
-
-			if (isSingleDot(iter, path.end())) {
-				++iter;
-				continue;
-			}
-
-			if (isDoubleDot(iter, path.end())) {
-				if (output.empty()) {
-					request.httpStatus = StatusBadRequest;
-					request.shallCloseConnection = true;
-					throw std::runtime_error(ERR_DIRECTORY_TRAVERSAL);
-				}
-				iter += 2;
-				removeLastSegment(output);
-				continue;
-			}
-
-			output += '/';
-		} else {
-			output += *iter;
-			iter++;
-		}
-	}
-	return output.empty() ? "/" : output;
-=======
  * @brief Decodes a percent encoded string.
  *
  * Iterates through the string. If it finds a '%' it converts the next two chars to hex and appends the char to the
@@ -1199,5 +1096,105 @@
 	}
 
 	return decoded;
->>>>>>> 8fbde3f0
+}
+
+/**
+ * @brief Checks for a single dot segment "/."
+ *
+ * Needs to check if iterator points to end, as derefencing end iterator is undefined behavior.
+ * @param iter Iterator to the current position.
+ * @param end End iterator of string.
+ * @return true It is a single dot segment.
+ * @return false It is not a single dot segment.
+ */
+static bool isSingleDot(const std::string::const_iterator& iter, const std::string::const_iterator& end)
+{
+	if (iter == end)
+		return false;
+	return *iter == '.' && (iter + 1 == end || *(iter + 1) == '/');
+}
+
+/**
+ * @brief Checks for a double dot segment "/.."
+ *
+ * Needs to check if iterator or iterator + 1 point to end, as derefencing end iterator is undefined behavior.
+ *
+ * @param iter Iterator to the current position.
+ * @param end End iterator of string.
+ * @return true It is a double dot segment.
+ * @return false It is not a double dot segment.
+ */
+static bool isDoubleDot(const std::string::const_iterator& iter, const std::string::const_iterator& end)
+{
+	if (iter == end || iter + 1 == end)
+		return false;
+	return *iter == '.' && *(iter + 1) == '.' && (iter + 2 == end || *(iter + 2) == '/');
+}
+
+/**
+ * @brief Removes last segment of a path denoted by '/'.
+ *
+ * Output buffer always has at least one '/': a request needs to start with '/' per RFC 9110. Function is not entered if
+ * output is empty.
+ * @param output Reference to buffer containing path.
+ */
+static void removeLastSegment(std::string& output)
+{
+	size_t lastSlash = output.find_last_of('/');
+	output.erase(lastSlash);
+}
+
+/**
+ * @brief Removes dot segments "/." and "/.." from a path.
+ *
+ * Iterates through the string. If it finds a '/', increments and checks for
+ * - isSingleDot() = "/." - increment to ignore dot segment.
+ * - isDoubleDot() = "/.." - if output buffer is empty throw and set status to BadRequest since it travels outside of
+ * root. Else increment to ignore double dot segment and removeLastSegment() of output.
+ * - else - append a '/' to output buffer.
+ * If not a '/' append to buffer.
+ *
+ * This implements the algorithm as described in RFC 3986 Sect. 5.2.4.
+ * However it does not handle all described algorithm conditions
+ * - 2.A. buffer begins with "./" or "../" (note: '.' comes before '/')
+ * - 2.D. buffer consists only of '.' or '..'
+ * As requests need an absolute path (starting with '/') per RFC 9110 we can ignore these conditions.
+ *
+ * @sa https://datatracker.ietf.org/doc/html/rfc3986#section-5.2.4
+ * @param path Where to remove possible dot segments from.
+ * @return std::string String with dot segments removed.
+ * @throws std::runtime_error If double dot segment is encountered while output is empty.
+ */
+std::string RequestParser::removeDotSegments(const std::string& path, HTTPRequest& request)
+{
+	std::string output;
+	std::string::const_iterator iter = path.begin();
+
+	while (iter != path.end()) {
+		if (*iter == '/') {
+			iter++;
+
+			if (isSingleDot(iter, path.end())) {
+				++iter;
+				continue;
+			}
+
+			if (isDoubleDot(iter, path.end())) {
+				if (output.empty()) {
+					request.httpStatus = StatusBadRequest;
+					request.shallCloseConnection = true;
+					throw std::runtime_error(ERR_DIRECTORY_TRAVERSAL);
+				}
+				iter += 2;
+				removeLastSegment(output);
+				continue;
+			}
+
+			output += '/';
+		} else {
+			output += *iter;
+			iter++;
+		}
+	}
+	return output.empty() ? "/" : output;
 }
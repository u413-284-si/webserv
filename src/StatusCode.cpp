#include "StatusCode.hpp"

/**
 * @brief Converts a status code to a string.
 *
 * If the status code is not a known status code, it returns "0".
 * @param statusCode Status code.
 * @return std::string String representation of the status code.
 */
std::string statusCodeToString(statusCode statusCode)
{
	if (statusCode < NoStatus || statusCode > StatusNonSupportedVersion)
		statusCode = NoStatus;

	switch (statusCode) {
	case NoStatus:
		return ("0");
	case StatusOK:
		return ("200");
	case StatusCreated:
		return ("201");
	case StatusMovedPermanently:
		return ("301");
	case StatusFound:
		return ("302");
	case StatusPermanentRedirect:
		return ("308");
	case StatusBadRequest:
		return ("400");
	case StatusForbidden:
		return ("403");
	case StatusNotFound:
		return ("404");
	case StatusMethodNotAllowed:
		return ("405");
	case StatusRequestTimeout:
		return ("408");
	case StatusRequestEntityTooLarge:
		return ("413");
	case StatusRequestHeaderFieldsTooLarge:
		return ("431");
	case StatusInternalServerError:
		return ("500");
	case StatusMethodNotImplemented:
		return ("501");
	case StatusNonSupportedVersion:
		return ("505");
	}
	return ("0");
}

/**
 * @brief Returns reason phrase for a given status code.
 *
 * If the status code is not known returns the string "NO STATUS CODE".
 * @param statusCode Status code.
 * @return std::string Reason phrase.
 */
std::string statusCodeToReasonPhrase(statusCode statusCode)
{
	if (statusCode < NoStatus || statusCode > StatusNonSupportedVersion)
		statusCode = NoStatus;

	switch (statusCode) {
	case NoStatus:
		return "NO STATUS CODE";
	case StatusOK:
		return "OK";
	case StatusCreated:
		return "Created";
	case StatusMovedPermanently:
		return "Moved Permanently";
	case StatusFound:
		return "Found";
	case StatusPermanentRedirect:
		return "Permanent Redirect";
	case StatusBadRequest:
		return "Bad Request";
	case StatusForbidden:
		return "Forbidden";
	case StatusNotFound:
		return "Not Found";
	case StatusRequestEntityTooLarge:
		return "Request Entity Too Large";
	case StatusMethodNotAllowed:
		return "Method Not Allowed";
	case StatusRequestTimeout:
		return "Request Timeout";
	case StatusRequestHeaderFieldsTooLarge:
		return "Request Header Fields Too Large";
	case StatusInternalServerError:
		return "Internal Server Error";
	case StatusMethodNotImplemented:
		return "Not Implemented";
	case StatusNonSupportedVersion:
		return "HTTP Version Not Supported";
	}
	return "NO STATUS CODE";
}

/**
 * @brief Converts a string to an HTTP status code.
 *
 * Expects the string to be exactly 3 numbers long. If the string is not a valid status code, it returns NoStatus.
 * @param str The string representation of the HTTP status code.
 * @return The corresponding statusCode enum value.
 */
statusCode stringToStatusCode(const std::string& str)
{
	if (str.size() != 3)
		return (NoStatus);

	char* endptr = NULL;
	statusCode statusCode = static_cast<enum statusCode>(std::strtol(str.c_str(), &endptr, constants::g_decimalBase));
	if (*endptr != '\0')
		statusCode = NoStatus;

	switch (statusCode) {
	case NoStatus:
	case StatusOK:
	case StatusCreated:
	case StatusMovedPermanently:
	case StatusFound:
	case StatusPermanentRedirect:
	case StatusBadRequest:
	case StatusForbidden:
	case StatusNotFound:
	case StatusRequestEntityTooLarge:
	case StatusMethodNotAllowed:
	case StatusRequestTimeout:
	case StatusRequestHeaderFieldsTooLarge:
	case StatusInternalServerError:
	case StatusMethodNotImplemented:
	case StatusNonSupportedVersion:
		return (statusCode);
	}
	return (NoStatus);
}

/**
 * @brief Extracts the status code from a status line.
 *
 * Extratcs from the first number found till the last number.
 * @param statusLine The status line.
 * @return The status code.
 */
statusCode extractStatusCode(const std::string& statusLine)
{
	size_t pos = statusLine.find_first_of("0123456789");
	if (pos != std::string::npos) {
		std::string statusCodeString = statusLine.substr(pos, statusLine.find_first_not_of("0123456789", pos) - pos);
		return stringToStatusCode(statusCodeString);
	}
	return NoStatus;
}

/**
 * @brief Check if a given status code is an error status code.
 *
 * An error status code is a 3xx, 4xx or 5xx status code.
 * @param statusCode Status code to check.
 * @return true If the status code is an error status code.
 * @return false If the status code is not an error status code.
 */
bool isErrorStatus(statusCode statusCode) { return (statusCode >= StatusMovedPermanently); }

/**
 * @brief Check if a given status code is a redirection.
 *
 * A redirection is a 3xx status code.
 * @param statusCode Status code to check.
 * @return true If the status code is a redirection.
 * @return false If the status code is not a redirection.
 */
bool isRedirectionStatus(statusCode statusCode)
{
	return (statusCode >= StatusMovedPermanently && statusCode <= StatusPermanentRedirect);
<<<<<<< HEAD
}

/**
 * @brief Check if a given status code closes connection
 *
 * Connection: close is sent with status:
 * - 400 Bad Request
 * - 405 Method Not Allowed
 * - 408 Request Timeout
 * - 413 Request Entity Too Large
 * - 431 Request Header Fields Too Large
 * @param statusCode Status code to check.
 * @return true If status code closes connection
 * @return false If status code doesn't close connection
 */
bool isCloseConnectionStatus(statusCode statusCode)
{
	switch (statusCode) {
	case StatusBadRequest:
	case StatusMethodNotAllowed:
	case StatusRequestTimeout:
	case StatusRequestEntityTooLarge:
	case StatusRequestHeaderFieldsTooLarge:
		return true;
	default:
		return false;
	}
}

/**
 * @brief Converts a string to an HTTP status code.
 *
 * This function takes a string representation of an HTTP status code
 * and returns the corresponding statusCode enum value. If the string
 * does not match any known status code, it returns StatusBadRequest.
 *
 * @param str The string representation of the HTTP status code.
 * @return The corresponding statusCode enum value.
 */
statusCode stringToStatusCode(std::string& str)
{
	if (str == "0")
		return NoStatus;
	if (str == "200")
		return StatusOK;
	if (str == "201")
		return StatusCreated;
	if (str == "301")
		return StatusMovedPermanently;
	if (str == "302")
		return StatusFound;
	if (str == "308")
		return StatusPermanentRedirect;
	if (str == "400")
		return StatusBadRequest;
	if (str == "403")
		return StatusForbidden;
	if (str == "404")
		return StatusNotFound;
	if (str == "405")
		return StatusMethodNotAllowed;
	if (str == "408")
		return StatusRequestTimeout;
	if (str == "413")
		return StatusRequestEntityTooLarge;
	if (str == "431")
		return StatusRequestHeaderFieldsTooLarge;
	if (str == "500")
		return StatusInternalServerError;
	if (str == "501")
		return StatusMethodNotImplemented;
	if (str == "505")
		return StatusNonSupportedVersion;

	return NoStatus;
}

statusCode extractStatusCode(const std::string& statusLine)
{
	size_t pos = statusLine.find_first_of("0123456789");
	if (pos != std::string::npos) {
		std::string statusCodeString = statusLine.substr(pos, statusLine.find_first_not_of("0123456789", pos) - pos);
		return stringToStatusCode(statusCodeString);
	}
	return NoStatus;
=======
>>>>>>> 9f7f99af
}<|MERGE_RESOLUTION|>--- conflicted
+++ resolved
@@ -175,7 +175,6 @@
 bool isRedirectionStatus(statusCode statusCode)
 {
 	return (statusCode >= StatusMovedPermanently && statusCode <= StatusPermanentRedirect);
-<<<<<<< HEAD
 }
 
 /**
@@ -203,64 +202,4 @@
 	default:
 		return false;
 	}
-}
-
-/**
- * @brief Converts a string to an HTTP status code.
- *
- * This function takes a string representation of an HTTP status code
- * and returns the corresponding statusCode enum value. If the string
- * does not match any known status code, it returns StatusBadRequest.
- *
- * @param str The string representation of the HTTP status code.
- * @return The corresponding statusCode enum value.
- */
-statusCode stringToStatusCode(std::string& str)
-{
-	if (str == "0")
-		return NoStatus;
-	if (str == "200")
-		return StatusOK;
-	if (str == "201")
-		return StatusCreated;
-	if (str == "301")
-		return StatusMovedPermanently;
-	if (str == "302")
-		return StatusFound;
-	if (str == "308")
-		return StatusPermanentRedirect;
-	if (str == "400")
-		return StatusBadRequest;
-	if (str == "403")
-		return StatusForbidden;
-	if (str == "404")
-		return StatusNotFound;
-	if (str == "405")
-		return StatusMethodNotAllowed;
-	if (str == "408")
-		return StatusRequestTimeout;
-	if (str == "413")
-		return StatusRequestEntityTooLarge;
-	if (str == "431")
-		return StatusRequestHeaderFieldsTooLarge;
-	if (str == "500")
-		return StatusInternalServerError;
-	if (str == "501")
-		return StatusMethodNotImplemented;
-	if (str == "505")
-		return StatusNonSupportedVersion;
-
-	return NoStatus;
-}
-
-statusCode extractStatusCode(const std::string& statusLine)
-{
-	size_t pos = statusLine.find_first_of("0123456789");
-	if (pos != std::string::npos) {
-		std::string statusCodeString = statusLine.substr(pos, statusLine.find_first_not_of("0123456789", pos) - pos);
-		return stringToStatusCode(statusCodeString);
-	}
-	return NoStatus;
-=======
->>>>>>> 9f7f99af
 }
--- conflicted
+++ resolved
@@ -199,82 +199,6 @@
 	return true;
 }
 
-/**
-<<<<<<< HEAD
- * @brief Checks if the provided ip address of the listen directive is valid and reads it if that is the case
- *
- * Because the listen directive can contain only an ip address, only a port or can contain both, it must be
- * validated if a colon is present. If no colon is present, the port or the ip address must be valid.
- *
- * The function makes sure that the ip address is valid in the following ways:
- * 1. The ip address must not contain any character other than '0'-'9' or '.'
- * 2. The number of dots must be 3
- * 3. The numbers within the ip address can not be smaller than 0 or greater than 255
- *
- * @param ipAddress The ip address to check
- * @return true If the ip address is valid
- * @return false If the ip address is not valid
- */
-bool ConfigFileParser::isIpAddressValid(const std::string& ipAddress)
-{
-	if (ipAddress.find_first_not_of("0123456789.") != std::string::npos)
-		return false;
-
-	const size_t firstDotIndex = ipAddress.find('.');
-	if (firstDotIndex == std::string::npos)
-		return false;
-	const size_t secondDotIndex = ipAddress.find('.', firstDotIndex + 1);
-	if (secondDotIndex == std::string::npos)
-		return false;
-	const size_t thirdDotIndex = ipAddress.find('.', secondDotIndex + 1);
-	if (thirdDotIndex == std::string::npos)
-		return false;
-
-	std::string firstOctetStr = ipAddress.substr(0, firstDotIndex);
-	std::string secondOctetStr = ipAddress.substr(firstDotIndex + 1, secondDotIndex - firstDotIndex - 1);
-	std::string thirdOctetStr = ipAddress.substr(secondDotIndex + 1, thirdDotIndex - secondDotIndex - 1);
-	std::string fourthOctetStr = ipAddress.substr(thirdDotIndex + 1, ipAddress.length() - thirdDotIndex - 1);
-
-	const int base = 10;
-	const long firstOctet = std::strtol(firstOctetStr.c_str(), NULL, base);
-	const long secondOctet = std::strtol(secondOctetStr.c_str(), NULL, base);
-	const long thirdOctet = std::strtol(thirdOctetStr.c_str(), NULL, base);
-	const long fourthOctet = std::strtol(fourthOctetStr.c_str(), NULL, base);
-
-	const short maxIpValue = 255;
-	const short minIpValue = 0;
-	if (firstOctet > maxIpValue || secondOctet > maxIpValue || thirdOctet > maxIpValue || fourthOctet > maxIpValue)
-		return false;
-	if (firstOctet < minIpValue || secondOctet < minIpValue || thirdOctet < minIpValue || fourthOctet < minIpValue)
-		return false;
-
-	return true;
-}
-
-/**
- * @brief Checks if the port number of the listen directive is valid
- *
- * The function makes sure that the port is valid in the following ways:
- * 1. The port must not contain a character other than '0'-'9'
- * 2. The value of the port must be between 1-65535
- *
- * @param port The port to be checked
- * @return true If the port is valid
- * @return false If the port is invalid
- */
-bool ConfigFileParser::isPortValid(const std::string& port)
-{
-	if (port.find_first_not_of("0123456789") != std::string::npos)
-		return false;
-
-	const int base = 10;
-	const int maxPort = 65535;
-	const int minPort = 1;
-
-	const long portNum = std::strtol(port.c_str(), NULL, base);
-	return !(portNum <= minPort || portNum > maxPort);
-}
-
 /*********************/
 /* READER FUNCTIONS */
 /*********************/
@@ -412,8 +336,6 @@
 }
 
 /**
-=======
->>>>>>> 9432f529
  * @brief Reads the root path
  *
  * The function checks if the root path is valid and reads it if that is the case.
@@ -481,11 +403,7 @@
 	} else {
 		if (dot == std::string::npos) {
 			std::string port = value.substr(0, semicolonIndex);
-<<<<<<< HEAD
-			if (!isPortValid(port))
-=======
-			if (!webutils::isPortValid(value))
->>>>>>> 9432f529
+			if (!webutils::isPortValid(port))
 				throw std::runtime_error("Invalid port");
 
 			m_configFile.servers[m_serverIndex].host = "127.0.0.1";

--- conflicted
+++ resolved
@@ -1,10 +1,7 @@
 #include "ConfigFileParser.hpp"
 
 const char* const ConfigFileParser::s_whitespace = " \t\n\v\f\r";
-<<<<<<< HEAD
-=======
 const char* const ConfigFileParser::s_number = "0123456789";
->>>>>>> 14bed466
 
 /**
  * @brief PUBLIC Construct a new ConfigFileParser:: ConfigFileParser object.
@@ -291,14 +288,8 @@
 	m_configFile.servers.push_back(server);
 	m_locationIndex = 0;
 
-<<<<<<< HEAD
-	if (isSemicolonMissing(serverBlockConfig.serverBlockContent)
-		&& !isEmptyServerBlock(serverBlockConfig.serverBlockContent))
-		throw std::runtime_error("Unexpected '}'");
-=======
 	if (isSemicolonMissing(serverBlockConfig.serverBlockContent))
 		throw std::runtime_error(ERR_SEMICOLON_MISSING);
->>>>>>> 14bed466
 
 	while (readAndTrimLine(serverBlockConfig.serverBlockContent, ';'))
 		readServerConfigLine();
@@ -336,13 +327,8 @@
 	readAndTrimLine(locationBlockContent, '{');
 	readLocationBlockPath();
 
-<<<<<<< HEAD
-	if (isSemicolonMissing(locationBlockContent) && !isEmptyLocationBlock(locationBlockContent))
-		throw std::runtime_error("Unexpected '}'");
-=======
 	if (isSemicolonMissing(locationBlockContent))
 		throw std::runtime_error(ERR_SEMICOLON_MISSING);
->>>>>>> 14bed466
 
 	while (readAndTrimLine(locationBlockContent, ';'))
 		readLocationConfigLine();
@@ -453,13 +439,8 @@
 	if (rootPath.find_first_of(s_whitespace) != std::string::npos)
 		throw std::runtime_error(ERR_MULTIPLE_ROOT_PATHS);
 
-<<<<<<< HEAD
-	if (rootPath.find_first_of(s_whitespace) != std::string::npos)
-		throw std::runtime_error("More than one root path");
-=======
 	if (rootPath.at(0) != '/')
 		throw std::runtime_error(ERR_ROOT_PATH_MISSING_SLASH);
->>>>>>> 14bed466
 
 	if (rootPath[rootPath.length() - 1] == '/')
 		rootPath.erase(rootPath.end() - 1);
@@ -967,11 +948,7 @@
 	const std::string value = getValue();
 
 	if ((value.empty() || value.find_last_not_of(s_whitespace) == std::string::npos))
-<<<<<<< HEAD
-		throw std::runtime_error("'" + directive + "'" + " directive has no value");
-=======
 		throw std::runtime_error(ERR_DIRECTIVE_NO_VALUE(directive));
->>>>>>> 14bed466
 
 	readServerDirectiveValue(directive, value);
 }
@@ -992,11 +969,7 @@
 	const std::string value = getValue();
 
 	if (value.empty() || value.find_last_not_of(s_whitespace) == std::string::npos)
-<<<<<<< HEAD
-		throw std::runtime_error("'" + directive + "'" + " directive has no value");
-=======
 		throw std::runtime_error(ERR_DIRECTIVE_NO_VALUE(directive));
->>>>>>> 14bed466
 
 	readLocationDirectiveValue(directive, value);
 }

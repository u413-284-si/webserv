# **************************************************************************** #
#                                                                              #
#                                                         :::      ::::::::    #
#    Makefile                                           :+:      :+:    :+:    #
#                                                     +:+ +:+         +:+      #
#    By: sqiu <sqiu@student.42vienna.com>           +#+  +:+       +#+         #
#                                                 +#+#+#+#+#+   +#+            #
#    Created: 2023/07/28 13:03:05 by gwolf             #+#    #+#              #
#    Updated: 2024/06/05 23:52:30 by sqiu             ###   ########.fr        #
#                                                                              #
# **************************************************************************** #

# ******************************
# *     Verbosity              *
# ******************************

# Set VERBOSE=1 to echo all commands
ifeq ($(VERBOSE),1)
	SILENT =
else
	SILENT = @
endif

# ******************************
# *     Text effects           *
# ******************************

RESET := \033[0m
BOLD := \033[1m
BLACK := \033[30m
GREEN := \033[32m
YELLOW := \033[33m
RED := \033[31m
BLUE := \033[34m

# ******************************
# *     Directories            *
# ******************************

SRC_DIR := src

TEST_DIR := test

# Base directory for object files
OBJ_DIR := obj

# Subdirectory for header files
INC_DIR := inc

# Subdirectories for dependency files
DEP_DIR := $(OBJ_DIR)/dep

# Subdirectory for log files
LOG_DIR := log

# ******************************
# *     Vars for compiling     *
# ******************************

CXX := c++
CPPFLAGS := -I $(INC_DIR)
CXXFLAGS = -Wall -Werror -Wextra -std=c++98 -pedantic
DEPFLAGS = -MT $@ -MMD -MP -MF $(DEP_DIR)/$*.Td
COMPILE = $(CXX) $(DEPFLAGS) $(CPPFLAGS) $(CXXFLAGS) -c
POSTCOMPILE = @mv -f $(DEP_DIR)/$*.Td $(DEP_DIR)/$*.d && touch $@

# ******************************
# *     Targets                *
# ******************************

NAME := webserv

TEST := unittest

# ******************************
# *     Source files           *
# ******************************

<<<<<<< HEAD
SRC:=	main.cpp \
		ConfigFileParser.cpp \
=======
SRC:= 	main.cpp \
		ALogOutputter.cpp \
		LogConfigFile.cpp \
		LogData.cpp \
		Logger.cpp \
		LogInit.cpp \
		LogOutputterConsole.cpp \
		LogOutputterFile.cpp \
>>>>>>> 29cb5342
		Server.cpp

# ******************************
# *     Test source files      *
# ******************************

TEST_SRC := test_ConfigFileParser.cpp

# ******************************
# *     Object files           *
# ******************************

OBJS = 	$(addprefix $(OBJ_DIR)/, $(SRC:.cpp=.o))

TEST_OBJS = $(addprefix $(OBJ_DIR)/, $(TEST_SRC:.cpp=.o))
# Remove main.o from test objects to link with special gtest main
TEST_OBJS += $(filter-out $(OBJ_DIR)/main.o, $(OBJS))

# ******************************
# *     Dependency files       *
# ******************************

DEPFILES =	$(SRC:%.cpp=$(DEP_DIR)/%.d)

DEPFILES +=	$(TEST_SRC:%.cpp=$(DEP_DIR)/%.d)

# ******************************
# *     Log files              *
# ******************************

LOG_FILE = $(LOG_DIR)/$(shell date "+%Y-%m-%d-%H-%M-%S")
LOG_VALGRIND = $(LOG_FILE)_valgrind.log
LOG_PERF = $(LOG_FILE)_perf.data

# ******************************
# *     Default target        *
# ******************************

.PHONY: all
all: $(NAME)

# ******************************
# *     NAME linkage           *
# ******************************

# Linking the NAME target
$(NAME): $(OBJS)
	@printf "$(YELLOW)$(BOLD)link binary$(RESET) [$(BLUE)$@$(RESET)]\n"
	$(SILENT)$(CXX) $(OBJS) -o $@
	@printf "$(YELLOW)$(BOLD)compilation successful$(RESET) [$(BLUE)$@$(RESET)]\n"
	@printf "$(BOLD)$(GREEN)$(NAME) created!$(RESET)\n"

# ******************************
# *     Special targets        *
# ******************************

# Alias for creating unittests
.PHONY: test
test: $(TEST)

# Reconfigure flags for linking with gtest and gmock
$(TEST): CXXFLAGS = -Wall -Werror -pthread
# Set file counter to number of test files + object files
$(TEST): TOTAL_FILES := $(words $(TEST_OBJS))
$(TEST): $(TEST_OBJS)
	@printf "$(YELLOW)$(BOLD)link $(TEST)$(RESET) [$(BLUE)$@$(RESET)]\n"
	$(SILENT)$(CXX) $(TEST_OBJS) -lgtest -lgmock -lgtest_main -o $(TEST)
	@printf "$(YELLOW)$(BOLD)compilation successful$(RESET) [$(BLUE)$@$(RESET)]\n"
	@printf "$(BOLD)$(GREEN)$(TEST) created!$(RESET)\n"

# This target uses perf for profiling.
.PHONY: profile
profile: check_perf_installed $(NAME) | $(LOG_DIR)
	@printf "$(YELLOW)$(BOLD)Run for profiling with perf$(RESET) [$(BLUE)$@$(RESET)]\n"
	$(eval NEW_LOG_FILE=$(LOG_PERF))
	$(SILENT)perf record -g -o $(NEW_LOG_FILE) ./$(NAME)
	@printf "$(YELLOW)$(BOLD)Saved log file$(RESET) [$(BLUE)$@$(RESET)]\n"
	@printf "$(NEW_LOG_FILE)\n"
	@printf "$(YELLOW)$(BOLD)Run perf report$(RESET) [$(BLUE)$@$(RESET)]\n"
	$(SILENT)perf report -g -i $(NEW_LOG_FILE)

# Check if perf is installed. If not exit with error.
.PHONY: check_perf_installed
check_perf_installed:
	@command -v perf >/dev/null 2>&1 || { \
		echo >&2 "perf is not installed. Please install perf to continue."; exit 1; \
	}

# Perform memory check on NAME.
.PHONY: valgr
valgr: $(NAME) | $(LOG_DIR)
	$(SILENT)valgrind	--leak-check=full\
						--show-leak-kinds=all\
						--track-fds=yes\
						--log-file=$(LOG_VALGRIND)\
						./$(NAME)
	$(SILENT)ls -dt1 $(LOG_DIR)/* | head -n 1 | xargs less

# This target creates compile_commands.json for clangd.
.PHONY: comp
comp: check_bear_installed clean
	@printf "$(YELLOW)$(BOLD)Creating compile_commands.json$(RESET) [$(BLUE)$@$(RESET)]\n"
	$(SILENT)bear -- make --no-print-directory

# Check if bear is installed. If not exit with error.
.PHONY: check_bear_installed
check_bear_installed:
	@command -v bear >/dev/null 2>&1 || { \
		echo >&2 "bear is not installed. Please install bear to continue."; exit 1; \
	}

# ******************************
# *     Object compiling and   *
# *     dependecy creation     *
# ******************************

# File counter for status output
TOTAL_FILES := $(words $(OBJS))
CURRENT_FILE := 0

# Create object and dependency files
# $(DEP_DIR)/%.d =	Declare the generated dependency file as a prerequisite of the target,
# 					so that if it’s missing the target will be rebuilt.
# | $(DEPDIR) = 	Declare the dependency directory as an order-only prerequisite of the target,
# 					so that it will be created when needed.
# $(eval ...) =		Increment file counter.
# $(POSTCOMPILE) =	Move temp dependency file and touch object to ensure right timestamps.

$(OBJ_DIR)/%.o: $(SRC_DIR)/%.cpp message $(DEP_DIR)/%.d | $(DEP_DIR)
	$(eval CURRENT_FILE=$(shell echo $$(($(CURRENT_FILE) + 1))))
	@echo "($(CURRENT_FILE)/$(TOTAL_FILES)) Compiling $(BOLD)$< $(RESET)"
	$(SILENT)$(COMPILE) $< -o $@
	$(SILENT)$(POSTCOMPILE)

# Similar target for testfiles
$(OBJ_DIR)/%.o: $(TEST_DIR)/%.cpp message $(DEP_DIR)/%.d | $(DEP_DIR)
	$(eval CURRENT_FILE=$(shell echo $$(($(CURRENT_FILE) + 1))))
	@echo "($(CURRENT_FILE)/$(TOTAL_FILES)) Compiling $(BOLD)$< $(RESET)"
	$(SILENT)$(COMPILE) $< -o $@
	$(SILENT)$(POSTCOMPILE)

# Print message only if there are objects to compile
.INTERMEDIATE: message
message:
	@printf "$(YELLOW)$(BOLD)compile objects$(RESET) [$(BLUE)$@$(RESET)]\n"

# Create subdirectory if it doesn't exist
$(DEP_DIR) $(LOG_DIR):
	@printf "$(YELLOW)$(BOLD)create subdir$(RESET) [$(BLUE)$@$(RESET)]\n"
	@echo $@
	$(SILENT)mkdir -p $@

# Mention each dependency file as a target, so that make won’t fail if the file doesn’t exist.
$(DEPFILES):

# ******************************
# *     Cleanup                *
# ******************************

# Remove all object files and dependency files
.PHONY: clean
clean:
	@printf "$(YELLOW)$(BOLD)clean$(RESET) [$(BLUE)$@$(RESET)]\n"
	@rm -rf $(OBJ_DIR) $(TEST_DIR)/*.o
	@printf "$(RED)removed dir $(OBJ_DIR)$(RESET)\n"
	@printf "$(RED)removed *.o in dir $(TEST_DIR)$(RESET)\n"

# Remove all object, dependency, binaries and log files
.PHONY: fclean
fclean: clean
	@rm -rf $(NAME) $(TEST)
	@printf "$(RED)removed binaries $(NAME)*$(RESET)\n"
	@rm -rf $(LOG_DIR)
	@printf "$(RED)removed subdir $(LOG_DIR)$(RESET)\n"
	@echo

# ******************************
# *     Recompilation          *
# ******************************

.PHONY: re
re: fclean all

# ******************************
# *     Various                *
# ******************************

# Include the dependency files that exist. Use wildcard to avoid failing on non-existent files.
# Needs to be last target
include $(wildcard $(DEPFILES))

# ******************************
# *     Help Target            *
# ******************************

.PHONY: help
help:
	@echo "$(GREEN)$(BOLD)$(NAME) Makefile Help$(RESET)"
	@echo "This Makefile automates the compilation and cleaning processes for $(NAME)."
	@echo "It supports various targets and can be customized with different variables."
	@echo "Below are the available targets and variables you can use."
	@echo ""
	@echo "$(YELLOW)Targets:$(RESET)"
	@echo "  all         - Compiles the default version of the $(NAME) program."
	@echo "  test        - Compiles the unit tests linking with gtest and gmock."
	@echo "  clean       - Removes object files and dependency files."
	@echo "  fclean      - Performs 'clean' and also removes binaries and log files."
	@echo "  re          - Performs 'fclean' and then 'all'."
	@echo "  valgr       - Runs the program with Valgrind to check for memory leaks."
	@echo "  profile     - Profiles the program using 'perf'."
	@echo "  comp        - Creates compile_commands.json for clangd."
	@echo ""
	@echo "$(YELLOW)Variables:$(RESET)"
	@echo "  VERBOSE=1   - Echoes all commands if set to 1."
	@echo ""
	@echo "$(YELLOW)Examples:$(RESET)"
	@echo "  make all VERBOSE=1   - Compiles the default target with command echoing."
	@echo ""
	@echo "For more detailed information, read the comments within the Makefile itself."<|MERGE_RESOLUTION|>--- conflicted
+++ resolved
@@ -76,10 +76,6 @@
 # *     Source files           *
 # ******************************
 
-<<<<<<< HEAD
-SRC:=	main.cpp \
-		ConfigFileParser.cpp \
-=======
 SRC:= 	main.cpp \
 		ALogOutputter.cpp \
 		LogConfigFile.cpp \
@@ -88,8 +84,8 @@
 		LogInit.cpp \
 		LogOutputterConsole.cpp \
 		LogOutputterFile.cpp \
->>>>>>> 29cb5342
-		Server.cpp
+		Server.cpp \
+		ConfigFileParser.cpp
 
 # ******************************
 # *     Test source files      *

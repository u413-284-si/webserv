--- conflicted
+++ resolved
@@ -78,15 +78,12 @@
 
 SRC:=	main.cpp \
 		ALogOutputter.cpp \
-<<<<<<< HEAD
+		AutoindexHandler.cpp \
+		Directory.cpp \
+		FileSystemPolicy.cpp \
 		ConnectedEndpoint.cpp \
 		Dispatcher.cpp \
 		ListeningEndpoint.cpp \
-=======
-		AutoindexHandler.cpp \
-		Directory.cpp \
-		FileSystemPolicy.cpp \
->>>>>>> 5b490328
 		LogConfigFile.cpp \
 		LogData.cpp \
 		Logger.cpp \

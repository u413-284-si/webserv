# **************************************************************************** #
#                                                                              #
#                                                         :::      ::::::::    #
#    Makefile                                           :+:      :+:    :+:    #
#                                                     +:+ +:+         +:+      #
#    By: gwolf <gwolf@student.42vienna.com>         +#+  +:+       +#+         #
#                                                 +#+#+#+#+#+   +#+            #
#    Created: 2023/07/28 13:03:05 by gwolf             #+#    #+#              #
#    Updated: 2024/08/28 15:00:05 by gwolf            ###   ########.fr        #
#                                                                              #
# **************************************************************************** #

# ******************************
# *     Targets                *
# ******************************

NAME := webserv

TEST := unittest

NAME_SANI := $(NAME)_sani

TEST_SANI := $(TEST)_sani

# ******************************
# *     Variables              *
# ******************************

# Set VERBOSE=1 to echo all commands
ifeq ($(VERBOSE),1)
	SILENT =
else
	SILENT = @
endif

# Set SANI=1 to enable sanitizers
ifeq ($(SANI),1)
	ASAN = -fsanitize=address,undefined
else
	ASAN =
endif

# Set NODEBUG=1 to compile without debug messages
ifeq ($(NODEBUG),1)
	DEBUG_FLAGS =
else
	DEBUG_FLAGS = -D DEBUG_MSG
endif

# ******************************
# *     Text effects           *
# ******************************

RESET := \033[0m
BOLD := \033[1m
BLACK := \033[30m
GREEN := \033[32m
YELLOW := \033[33m
RED := \033[31m
BLUE := \033[34m

# ******************************
# *     Directories            *
# ******************************

SRC_DIR := src

TEST_DIR := test
UNIT_TEST_DIR := $(TEST_DIR)/unit
INTEGRATION_TEST_DIR := $(TEST_DIR)/integration
SIEGE_DIR := $(TEST_DIR)/siege

# Base directory for object files
BASE_OBJ_DIR = obj

# Changes object directory and target names when SANI=1
# This ensures, that the correct object files are linked object and
# files are not overwritten when switching between builds.
ifeq ($(SANI),1)
	OBJ_DIR := $(BASE_OBJ_DIR)/sani
	NAME := $(NAME_SANI)
	TEST := $(TEST_SANI)
else
	OBJ_DIR := $(BASE_OBJ_DIR)/default
endif

# Subdirectory for header files
INC_DIR := inc

# Subdirectories for dependency files
DEP_DIR := $(BASE_OBJ_DIR)/dep

# Subdirectory for log files
LOG_DIR := log

# Directory for coverage report
KCOV_DIR := .vscode/coverage

# Directory for configuration files
CONFIG_DIR := config_files

# ******************************
# *     Vars for compiling     *
# ******************************

CXX := c++
CPPFLAGS := -I $(INC_DIR)
WARNINGS := -Wall -Wextra -Werror -Wpedantic -Wdocumentation
CXXFLAGS = -std=c++98 $(WARNINGS) $(ASAN) $(DEBUG_FLAGS) -g
DEPFLAGS = -MT $@ -MMD -MP -MF $(DEP_DIR)/$*.Td
LDFLAGS = $(ASAN)
LDLIBS =
COMPILE = $(CXX) $(DEPFLAGS) $(CPPFLAGS) $(CXXFLAGS) -c
POSTCOMPILE = @mv -f $(DEP_DIR)/$*.Td $(DEP_DIR)/$*.d && touch $@

# Special variables for compiling test files
CXXFLAGS_TEST = -std=c++20 $(WARNINGS) $(ASAN) $(DEBUG_FLAGS) -g
COMPILE_TEST = $(CXX) $(DEPFLAGS) $(CPPFLAGS) $(CXXFLAGS_TEST) -c

# ******************************
# *     Source files           *
# ******************************

SRC:=	main.cpp \
		ALogOutputter.cpp \
		AutoindexHandler.cpp \
		CGIHandler.cpp \
		ConfigFile.cpp \
		ConfigFileParser.cpp \
		Connection.cpp \
		constants.cpp \
		DeleteHandler.cpp \
		Directory.cpp \
		EpollWrapper.cpp \
		FileSystemOps.cpp \
		FileWriteHandler.cpp \
		HTTPRequest.cpp \
		LogData.cpp \
		Logger.cpp \
		LogInit.cpp \
		LogOutputterConsole.cpp \
		LogOutputterFile.cpp \
		LogOstreamInserters.cpp \
		ProcessOps.cpp \
		RequestParser.cpp \
		ResponseBodyHandler.cpp \
		ResponseBuilder.cpp \
		Server.cpp \
		signalHandler.cpp \
		SocketOps.cpp \
		StatusCode.cpp \
		TargetResourceHandler.cpp \
		utilities.cpp

# ******************************
# *     Test source files      *
# ******************************

TEST_SRC :=	test_acceptConnections.cpp \
			test_AutoindexHandler.cpp \
			test_CGIHandler.cpp \
			test_checkForTimeout.cpp \
			test_ConfigFileParser.cpp \
			test_connectionBuildResponse.cpp \
			test_connectionHandleTimeout.cpp \
			test_connectionReceiveBody.cpp \
			test_connectionReceiveFromCGI.cpp \
			test_connectionReceiveHeader.cpp \
			test_connectionSendResponse.cpp \
			test_connectionSendToCGI.cpp \
			test_createVirtualServer.cpp \
			test_DeleteHandler.cpp \
			test_FileWriteHandler.cpp \
			test_handleBody.cpp \
			test_handleCompleteRequestHeader.cpp \
			test_handleEvent.cpp \
			test_helpers.cpp \
			test_initVirtualServers.cpp \
			test_isDuplicateServer.cpp \
			test_MultipartFormdata.cpp \
			test_OstreamInserters.cpp \
			test_parseBody.cpp \
			test_parseHeader_Headers.cpp \
			test_parseHeader_RequestLine.cpp \
			test_registerCGIFileDescriptor.cpp \
			test_registerConnection.cpp \
			test_registerVirtualServer.cpp \
			test_ResponseBodyHandler.cpp \
			test_ResponseBuilder.cpp \
			test_selectServerConfig.cpp \
			test_SocketOps_retrieveSocketInfo.cpp \
			test_shutdownServer.cpp \
			test_TargetResourceHandler.cpp \
			test_utils.cpp

# ******************************
# *     Object files           *
# ******************************

PROG_OBJS := $(addprefix $(OBJ_DIR)/, $(SRC:.cpp=.o))

# All tests files + program files. Filters out main.o from PROG_OBJS to use unittest main
TEST_OBJS :=	$(addprefix $(OBJ_DIR)/, $(TEST_SRC:.cpp=.o)) \
				$(filter-out $(OBJ_DIR)/main.o, $(PROG_OBJS))

# OBJS is defaulted to PROG_OBJS
OBJS := $(PROG_OBJS)

# ******************************
# *     Dependency files       *
# ******************************

DEPFILES =	$(SRC:%.cpp=$(DEP_DIR)/%.d)

DEPFILES +=	$(TEST_SRC:%.cpp=$(DEP_DIR)/%.d)

# ******************************
# *     Log files              *
# ******************************

LOG_FILE = $(LOG_DIR)/$(shell date "+%Y-%m-%d-%H-%M-%S")
LOG_VALGRIND = $(LOG_FILE)_valgrind.log
LOG_PERF = $(LOG_FILE)_perf.data
LOG_SIEGE = $(LOG_DIR)/siege.log

# ******************************
# *     Special Vars           *
# ******************************

CONFIGFILE = $(CONFIG_DIR)/valid_config.conf
CONFIGFILE_INTEGRATION = $(CONFIG_DIR)/integration_test_config.conf
KCOV_EXCL_PATH = --exclude-path=/usr/include,/usr/lib,/usr/local,./$(TEST_DIR)

# ******************************
# *     Default target        *
# ******************************

.PHONY: all
all: $(NAME)

# ******************************
# *     Link target            *
# ******************************

$(NAME): $(PROG_OBJS)
	@printf "$(YELLOW)$(BOLD)link binary$(RESET) [$(BLUE)$@$(RESET)]\n"
	$(SILENT)$(CXX) $(LDFLAGS) $^ $(LDLIBS) -o $@
	@printf "$(YELLOW)$(BOLD)compilation successful$(RESET) [$(BLUE)$@$(RESET)]\n"
	@printf "$(BOLD)$(GREEN)$@ created!$(RESET)\n"

# ******************************
# *     Special targets        *
# ******************************

# Alias for creating unittests
.PHONY: test
test: $(TEST)
# Reconfigure flags for linking with gtest
$(TEST): LDLIBS := -pthread -lgtest -lgmock -lgtest_main
$(TEST): OBJS := $(TEST_OBJS)
# Link the test binary
$(TEST): $(TEST_OBJS)
	@printf "$(YELLOW)$(BOLD)link binary$(RESET) [$(BLUE)$@$(RESET)]\n"
	$(SILENT)$(CXX) $(LDFLAGS) $^ $(LDLIBS) -o $@
	@printf "$(YELLOW)$(BOLD)compilation successful$(RESET) [$(BLUE)$@$(RESET)]\n"
	@printf "$(BOLD)$(GREEN)$@ created!$(RESET)\n"

# Run integration tests
.PHONY: test2
test2: $(NAME)
	@printf "$(YELLOW)$(BOLD)Run integration tests$(RESET) [$(BLUE)$@$(RESET)]\n"
	$(SILENT)pytest \
	--server-executable=./$(NAME) \
	--config-file=./$(CONFIGFILE_INTEGRATION) \
	./$(INTEGRATION_TEST_DIR)

<<<<<<< HEAD
SIEGE_CONFIG=$(SIEGE_DIR)/siege.conf
SIEGE_FILE=$(SIEGE_DIR)/urls.txt
SIEGE_CONCURRENT=25
SIEGE_TIME=1m

# Run load test with siege
.PHONY: test3
test3: $(NAME) | $(LOG_DIR)
	@printf "$(YELLOW)$(BOLD)Run load test with siege$(RESET) [$(BLUE)$@$(RESET)]\n"
	$(SILENT)./webserv $(CONFIG_DIR)/standard_config.conf >/dev/null 2>&1 & echo $$! > webserv.pid
	$(SILENT)sleep 1
	$(SILENT)siege \
		--rc=$(SIEGE_CONFIG) \
		--file=$(SIEGE_FILE) \
		--log=$(LOG_SIEGE) \
		--concurrent=$(SIEGE_CONCURRENT) \
		--time=$(SIEGE_TIME)
	$(SILENT)kill `cat webserv.pid` && rm -f webserv.pid

# This target uses the file standard_config.conf as argument to run the program.
=======
# This target uses CONFIGFILE as argument to run the program.
>>>>>>> 86051ed7
.PHONY: run
run: $(NAME)
	@printf "$(YELLOW)$(BOLD)Run with standard_config.conf as argument$(RESET) [$(BLUE)$@$(RESET)]\n"
	./$(NAME) $(CONFIGFILE)

# This target uses perf for profiling.
.PHONY: profile
profile: check_perf_installed $(NAME) | $(LOG_DIR)
	@printf "$(YELLOW)$(BOLD)Run for profiling with perf$(RESET) [$(BLUE)$@$(RESET)]\n"
	$(eval NEW_LOG_FILE=$(LOG_PERF))
	$(SILENT)perf record -g -o $(NEW_LOG_FILE) ./$(NAME)
	@printf "$(YELLOW)$(BOLD)Saved log file$(RESET) [$(BLUE)$@$(RESET)]\n"
	@printf "$(NEW_LOG_FILE)\n"
	@printf "$(YELLOW)$(BOLD)Run perf report$(RESET) [$(BLUE)$@$(RESET)]\n"
	$(SILENT)perf report -g -i $(NEW_LOG_FILE)

# Check if perf is installed. If not exit with error.
.PHONY: check_perf_installed
check_perf_installed:
	@command -v perf >/dev/null 2>&1 || { \
		echo >&2 "perf is not installed. Please install perf to continue."; exit 1; \
	}

# Perform memory check on NAME.
.PHONY: valgr
valgr: $(NAME) | $(LOG_DIR)
	$(SILENT)valgrind	--leak-check=full\
						--show-leak-kinds=all\
						--track-fds=yes\
						--log-file=$(LOG_VALGRIND)\
						./$(NAME)
	$(SILENT)ls -dt1 $(LOG_DIR)/* | head -n 1 | xargs less

# This target creates compile_commands.json for clangd.
.PHONY: comp
comp: check_bear_installed clean
	@printf "$(YELLOW)$(BOLD)Creating compile_commands.json$(RESET) [$(BLUE)$@$(RESET)]\n"
	$(SILENT)bear -- make -j --no-print-directory test

# Check if bear is installed. If not exit with error.
.PHONY: check_bear_installed
check_bear_installed:
	@command -v bear >/dev/null 2>&1 || { \
		echo >&2 "bear is not installed. Please install bear to continue."; exit 1; \
	}

# Create coverage report to display with coverage gutter
.PHONY: coverage
coverage: $(TEST) | $(KCOV_DIR)
	@printf "$(YELLOW)$(BOLD)Creating coverage report from $(TEST)$(RESET) [$(BLUE)$@$(RESET)]\n"
	$(SILENT)kcov $(KCOV_EXCL_PATH) $(KCOV_DIR) ./$(TEST)

.PHONY: coverage2
coverage2: $(NAME) | $(KCOV_DIR)
	@printf "$(YELLOW)$(BOLD)Creating coverage report from integration tests$(RESET) [$(BLUE)$@$(RESET)]\n"
	$(SILENT)pytest \
	--server-executable=./$(NAME) \
	--config-file=./$(CONFIGFILE_INTEGRATION) \
	--with-coverage \
	--kcov-output-dir=$(KCOV_DIR) \
	--kcov-excl-path=$(KCOV_EXCL_PATH) \
	./$(INTEGRATION_TEST_DIR)

# ******************************
# *     Object compiling and   *
# *     dependecy creation     *
# ******************************

# File counter for status output
TOTAL_FILES = $(words $(OBJS))
CURRENT_FILE := 0

# Create object and dependency files
# $(DEP_DIR)/%.d =	Declare the generated dependency file as a prerequisite of the target,
# 					so that if it’s missing the target will be rebuilt.
# | $(DEPDIR) = 	Declare the dependency directory as an order-only prerequisite of the target,
# 					so that it will be created when needed.
# $(eval ...) =		Increment file counter.
# $(POSTCOMPILE) =	Move temp dependency file and touch object to ensure right timestamps.

$(OBJ_DIR)/%.o: $(SRC_DIR)/%.cpp message $(DEP_DIR)/%.d | $(DEP_DIR) $(OBJ_DIR)
	$(eval CURRENT_FILE=$(shell echo $$(($(CURRENT_FILE) + 1))))
	@echo "($(CURRENT_FILE)/$(TOTAL_FILES)) Compiling $(BOLD)$< $(RESET)"
	$(SILENT)$(COMPILE) $< -o $@
	$(SILENT)$(POSTCOMPILE)

# Similar target for testfiles; uses different compile flags
$(OBJ_DIR)/%.o: $(UNIT_TEST_DIR)/%.cpp message $(DEP_DIR)/%.d | $(DEP_DIR) $(OBJ_DIR)
	$(eval CURRENT_FILE=$(shell echo $$(($(CURRENT_FILE) + 1))))
	@echo "($(CURRENT_FILE)/$(TOTAL_FILES)) Compiling $(BOLD)$< $(RESET)"
	$(SILENT)$(COMPILE_TEST) $< -o $@
	$(SILENT)$(POSTCOMPILE)

# Print message only if there are objects to compile
.INTERMEDIATE: message
message:
	@printf "$(YELLOW)$(BOLD)compile objects$(RESET) [$(BLUE)$@$(RESET)]\n"

# Create subdirectory if it doesn't exist
$(DEP_DIR) $(LOG_DIR) $(KCOV_DIR) $(OBJ_DIR):
	@printf "$(YELLOW)$(BOLD)create subdir$(RESET) [$(BLUE)$@$(RESET)]\n"
	@echo $@
	$(SILENT)mkdir -p $@

# Mention each dependency file as a target, so that make won’t fail if the file doesn’t exist.
$(DEPFILES):

# ******************************
# *     Cleanup                *
# ******************************

# Remove all object files and dependency files
.PHONY: clean
clean:
	@printf "$(YELLOW)$(BOLD)clean$(RESET) [$(BLUE)$@$(RESET)]\n"
	@rm -rf $(BASE_OBJ_DIR)
	@printf "$(RED)removed directory $(BASE_OBJ_DIR)$(RESET)\n"

# Remove all object, dependency, binaries and log files
.PHONY: fclean
fclean: clean
	@rm -rf $(NAME) $(TEST) $(NAME_SANI) $(TEST_SANI)
	@printf "$(RED)removed binaries $(NAME)* $(TEST)*$(RESET)\n"
	@rm -rf $(LOG_DIR)
	@printf "$(RED)removed subdir $(LOG_DIR)$(RESET)\n"
	@rm -rf $(KCOV_DIR)
	@printf "$(RED)removed subdir $(KCOV_DIR)$(RESET)\n"
	@rm -rf $(INTEGRATION_TEST_DIR)/__pycache__ \
			$(INTEGRATION_TEST_DIR)/*/__pycache__ \
			$(INTEGRATION_TEST_DIR)/.pytest_cache
	@printf "$(RED)removed .pytest_cache and directories __pychache__$(RESET)\n"
	@echo

# ******************************
# *     Recompilation          *
# ******************************

.PHONY: re
re: fclean all

# ******************************
# *     Various                *
# ******************************

# Include the dependency files that exist. Use wildcard to avoid failing on non-existent files.
# Needs to be last target
include $(wildcard $(DEPFILES))

# ******************************
# *     Help Target            *
# ******************************

.PHONY: help
help:
	@echo "$(GREEN)$(BOLD)$(NAME) Makefile Help$(RESET)"
	@echo "This Makefile automates the compilation and cleaning processes for $(NAME)."
	@echo "It supports various targets and can be customized with different variables."
	@echo "Below are the available targets and variables you can use."
	@echo ""
	@echo "$(YELLOW)Targets:$(RESET)"
	@echo "  all         - Compiles the default version of the $(NAME) program."
	@echo "  test        - Compiles the unit tests linking with gtest and gmock."
	@echo "  clean       - Removes object files and dependency files."
	@echo "  fclean      - Performs 'clean' and also removes binaries and log files."
	@echo "  re          - Performs 'fclean' and then 'all'."
	@echo "  valgr       - Runs the program with Valgrind to check for memory leaks."
	@echo "  profile     - Profiles the program using 'perf'."
	@echo "  comp        - Creates compile_commands.json for clangd."
	@echo ""
	@echo "$(YELLOW)Variables:$(RESET)"
	@echo "  VERBOSE=1   - Echoes all commands if set to 1."
	@echo "  SANI=1      - Enables sanitizers if set to 1."
	@echo ""
	@echo "$(YELLOW)Examples:$(RESET)"
	@echo "  make all VERBOSE=1   - Compiles the default target with command echoing."
	@echo ""
	@echo "For more detailed information, read the comments within the Makefile itself."<|MERGE_RESOLUTION|>--- conflicted
+++ resolved
@@ -274,7 +274,6 @@
 	--config-file=./$(CONFIGFILE_INTEGRATION) \
 	./$(INTEGRATION_TEST_DIR)
 
-<<<<<<< HEAD
 SIEGE_CONFIG=$(SIEGE_DIR)/siege.conf
 SIEGE_FILE=$(SIEGE_DIR)/urls.txt
 SIEGE_CONCURRENT=25
@@ -294,10 +293,7 @@
 		--time=$(SIEGE_TIME)
 	$(SILENT)kill `cat webserv.pid` && rm -f webserv.pid
 
-# This target uses the file standard_config.conf as argument to run the program.
-=======
 # This target uses CONFIGFILE as argument to run the program.
->>>>>>> 86051ed7
 .PHONY: run
 run: $(NAME)
 	@printf "$(YELLOW)$(BOLD)Run with standard_config.conf as argument$(RESET) [$(BLUE)$@$(RESET)]\n"

# **************************************************************************** #
#                                                                              #
#                                                         :::      ::::::::    #
#    Makefile                                           :+:      :+:    :+:    #
#                                                     +:+ +:+         +:+      #
#    By: sqiu <sqiu@student.42vienna.com>           +#+  +:+       +#+         #
#                                                 +#+#+#+#+#+   +#+            #
#    Created: 2023/07/28 13:03:05 by gwolf             #+#    #+#              #
#    Updated: 2024/07/16 02:19:24 by sqiu             ###   ########.fr        #
#                                                                              #
# **************************************************************************** #

# ******************************
# *     Verbosity              *
# ******************************

# Set VERBOSE=1 to echo all commands
ifeq ($(VERBOSE),1)
	SILENT =
else
	SILENT = @
endif

# ******************************
# *     Text effects           *
# ******************************

RESET := \033[0m
BOLD := \033[1m
BLACK := \033[30m
GREEN := \033[32m
YELLOW := \033[33m
RED := \033[31m
BLUE := \033[34m

# ******************************
# *     Directories            *
# ******************************

SRC_DIR := src

TEST_DIR := test

# Base directory for object files
OBJ_DIR := obj

# Subdirectory for header files
INC_DIR := inc

# Subdirectories for dependency files
DEP_DIR := $(OBJ_DIR)/dep

# Subdirectory for log files
LOG_DIR := log

# ******************************
# *     Vars for compiling     *
# ******************************

CXX := c++
CPPFLAGS := -I $(INC_DIR)
CXXFLAGS = -Wall -Werror -Wextra -std=c++98 -pedantic
DEPFLAGS = -MT $@ -MMD -MP -MF $(DEP_DIR)/$*.Td
COMPILE = $(CXX) $(DEPFLAGS) $(CPPFLAGS) $(CXXFLAGS) -c
POSTCOMPILE = @mv -f $(DEP_DIR)/$*.Td $(DEP_DIR)/$*.d && touch $@

# ******************************
# *     Targets                *
# ******************************

NAME := webserv

TEST := unittest

# ******************************
# *     Source files           *
# ******************************

SRC:= 	main.cpp \
<<<<<<< HEAD
		RequestParser.cpp \
		Server.cpp \
		utilities.cpp

# ******************************
# *     Test source files      *
# ******************************

TEST_SRC :=	testBody.cpp \
			testHeader.cpp \
			testRequestLine.cpp
=======
		ALogOutputter.cpp \
		LogConfigFile.cpp \
		LogData.cpp \
		Logger.cpp \
		LogInit.cpp \
		LogOutputterConsole.cpp \
		LogOutputterFile.cpp \
		Server.cpp
>>>>>>> 29cb5342

# ******************************
# *     Object files           *
# ******************************

OBJS = 	$(addprefix $(OBJ_DIR)/, $(SRC:.cpp=.o))

TEST_OBJS = $(addprefix $(OBJ_DIR)/, $(TEST_SRC:.cpp=.o))
# Remove main.o from test objects to link with special gtest main
TEST_OBJS += $(filter-out $(OBJ_DIR)/main.o, $(OBJS))

# ******************************
# *     Dependency files       *
# ******************************

DEPFILES =	$(SRC:%.cpp=$(DEP_DIR)/%.d)

DEPFILES +=	$(TEST_SRC:%.cpp=$(DEP_DIR)/%.d)

# ******************************
# *     Log files              *
# ******************************

LOG_FILE = $(LOG_DIR)/$(shell date "+%Y-%m-%d-%H-%M-%S")
LOG_VALGRIND = $(LOG_FILE)_valgrind.log
LOG_PERF = $(LOG_FILE)_perf.data

# ******************************
# *     Default target         *
# ******************************

.PHONY: all
all: $(NAME)

# ******************************
# *     NAME linkage           *
# ******************************

# Linking the NAME target
$(NAME): $(OBJS)
	@printf "$(YELLOW)$(BOLD)link binary$(RESET) [$(BLUE)$@$(RESET)]\n"
	$(SILENT)$(CXX) $(OBJS) -o $@
	@printf "$(YELLOW)$(BOLD)compilation successful$(RESET) [$(BLUE)$@$(RESET)]\n"
	@printf "$(BOLD)$(GREEN)$(NAME) created!$(RESET)\n"

# ******************************
# *     Special targets        *
# ******************************

# Alias for creating unittests
.PHONY: test
test: $(TEST)

# Reconfigure flags for linking with gtest
$(TEST): CXXFLAGS = -Wall -Werror -pthread
# Set file counter to number of test files + object files
$(TEST): TOTAL_FILES := $(words $(TEST_OBJS))
$(TEST): $(TEST_OBJS)
	@printf "$(YELLOW)$(BOLD)link $(TEST)$(RESET) [$(BLUE)$@$(RESET)]\n"
	$(SILENT)$(CXX) $(TEST_OBJS) -lgtest -lgtest_main -o $(TEST)
	@printf "$(YELLOW)$(BOLD)compilation successful$(RESET) [$(BLUE)$@$(RESET)]\n"
	@printf "$(BOLD)$(GREEN)$(TEST) created!$(RESET)\n"

# This target uses perf for profiling.
.PHONY: profile
profile: check_perf_installed $(NAME) | $(LOG_DIR)
	@printf "$(YELLOW)$(BOLD)Run for profiling with perf$(RESET) [$(BLUE)$@$(RESET)]\n"
	$(eval NEW_LOG_FILE=$(LOG_PERF))
	$(SILENT)perf record -g -o $(NEW_LOG_FILE) ./$(NAME)
	@printf "$(YELLOW)$(BOLD)Saved log file$(RESET) [$(BLUE)$@$(RESET)]\n"
	@printf "$(NEW_LOG_FILE)\n"
	@printf "$(YELLOW)$(BOLD)Run perf report$(RESET) [$(BLUE)$@$(RESET)]\n"
	$(SILENT)perf report -g -i $(NEW_LOG_FILE)

# Check if perf is installed. If not exit with error.
.PHONY: check_perf_installed
check_perf_installed:
	@command -v perf >/dev/null 2>&1 || { \
		echo >&2 "perf is not installed. Please install perf to continue."; exit 1; \
	}

# Perform memory check on NAME.
.PHONY: valgr
valgr: $(NAME) | $(LOG_DIR)
	$(SILENT)valgrind	--leak-check=full\
						--show-leak-kinds=all\
						--track-fds=yes\
						--log-file=$(LOG_VALGRIND)\
						./$(NAME)
	$(SILENT)ls -dt1 $(LOG_DIR)/* | head -n 1 | xargs less

# This target creates compile_commands.json for clangd.
.PHONY: comp
comp: check_bear_installed clean
	@printf "$(YELLOW)$(BOLD)Creating compile_commands.json$(RESET) [$(BLUE)$@$(RESET)]\n"
	$(SILENT)bear -- make --no-print-directory

# Check if bear is installed. If not exit with error.
.PHONY: check_bear_installed
check_bear_installed:
	@command -v bear >/dev/null 2>&1 || { \
		echo >&2 "bear is not installed. Please install bear to continue."; exit 1; \
	}

# ******************************
# *     Object compiling and   *
# *     dependecy creation     *
# ******************************

# File counter for status output
TOTAL_FILES := $(words $(OBJS))
CURRENT_FILE := 0

# Create object and dependency files
# $(DEP_DIR)/%.d =	Declare the generated dependency file as a prerequisite of the target,
# 					so that if it’s missing the target will be rebuilt.
# | $(DEPDIR) = 	Declare the dependency directory as an order-only prerequisite of the target,
# 					so that it will be created when needed.
# $(eval ...) =		Increment file counter.
# $(POSTCOMPILE) =	Move temp dependency file and touch object to ensure right timestamps.

$(OBJ_DIR)/%.o: $(SRC_DIR)/%.cpp message $(DEP_DIR)/%.d | $(DEP_DIR)
	$(eval CURRENT_FILE=$(shell echo $$(($(CURRENT_FILE) + 1))))
	@echo "($(CURRENT_FILE)/$(TOTAL_FILES)) Compiling $(BOLD)$< $(RESET)"
	$(SILENT)$(COMPILE) $< -o $@
	$(SILENT)$(POSTCOMPILE)

# Similar target for testfiles
$(OBJ_DIR)/%.o: $(TEST_DIR)/%.cpp message $(DEP_DIR)/%.d | $(DEP_DIR)
	$(eval CURRENT_FILE=$(shell echo $$(($(CURRENT_FILE) + 1))))
	@echo "($(CURRENT_FILE)/$(TOTAL_FILES)) Compiling $(BOLD)$< $(RESET)"
	$(SILENT)$(COMPILE) $< -o $@
	$(SILENT)$(POSTCOMPILE)

# Print message only if there are objects to compile
.INTERMEDIATE: message
message:
	@printf "$(YELLOW)$(BOLD)compile objects$(RESET) [$(BLUE)$@$(RESET)]\n"

# Create subdirectory if it doesn't exist
$(DEP_DIR) $(LOG_DIR):
	@printf "$(YELLOW)$(BOLD)create subdir$(RESET) [$(BLUE)$@$(RESET)]\n"
	@echo $@
	$(SILENT)mkdir -p $@

# Mention each dependency file as a target, so that make won’t fail if the file doesn’t exist.
$(DEPFILES):

# ******************************
# *     Cleanup                *
# ******************************

# Remove all object files and dependency files
.PHONY: clean
clean:
	@printf "$(YELLOW)$(BOLD)clean$(RESET) [$(BLUE)$@$(RESET)]\n"
	@rm -rf $(OBJ_DIR)
	@printf "$(RED)removed dir $(OBJ_DIR)$(RESET)\n"

# Remove all object, dependency, binaries and log files
.PHONY: fclean
fclean: clean
	@rm -rf $(NAME)*
	@printf "$(RED)removed binaries $(NAME)*$(RESET)\n"
	@rm -rf $(LOG_DIR)
	@printf "$(RED)removed subdir $(LOG_DIR)$(RESET)\n"
	@echo

# ******************************
# *     Recompilation          *
# ******************************

.PHONY: re
re: fclean all

# ******************************
# *     Various                *
# ******************************

# Include the dependency files that exist. Use wildcard to avoid failing on non-existent files.
# Needs to be last target
include $(wildcard $(DEPFILES))

# ******************************
# *     Help Target            *
# ******************************

.PHONY: help
help:
	@echo "$(GREEN)$(BOLD)$(NAME) Makefile Help$(RESET)"
	@echo "This Makefile automates the compilation and cleaning processes for $(NAME)."
	@echo "It supports various targets and can be customized with different variables."
	@echo "Below are the available targets and variables you can use."
	@echo ""
	@echo "$(YELLOW)Targets:$(RESET)"
	@echo "  all         - Compiles the default version of the $(NAME) program."
	@echo "  test        - Compiles the unit tests linking with gtest."
	@echo "  clean       - Removes object files and dependency files."
	@echo "  fclean      - Performs 'clean' and also removes binaries and log files."
	@echo "  re          - Performs 'fclean' and then 'all'."
	@echo "  valgr       - Runs the program with Valgrind to check for memory leaks."
	@echo "  profile     - Profiles the program using 'perf'."
	@echo "  comp        - Creates compile_commands.json for clangd."
	@echo ""
	@echo "$(YELLOW)Variables:$(RESET)"
	@echo "  VERBOSE=1   - Echoes all commands if set to 1."
	@echo ""
	@echo "$(YELLOW)Examples:$(RESET)"
	@echo "  make all VERBOSE=1   - Compiles the default target with command echoing."
	@echo ""
	@echo "For more detailed information, read the comments within the Makefile itself."<|MERGE_RESOLUTION|>--- conflicted
+++ resolved
@@ -77,19 +77,6 @@
 # ******************************
 
 SRC:= 	main.cpp \
-<<<<<<< HEAD
-		RequestParser.cpp \
-		Server.cpp \
-		utilities.cpp
-
-# ******************************
-# *     Test source files      *
-# ******************************
-
-TEST_SRC :=	testBody.cpp \
-			testHeader.cpp \
-			testRequestLine.cpp
-=======
 		ALogOutputter.cpp \
 		LogConfigFile.cpp \
 		LogData.cpp \
@@ -97,8 +84,17 @@
 		LogInit.cpp \
 		LogOutputterConsole.cpp \
 		LogOutputterFile.cpp \
-		Server.cpp
->>>>>>> 29cb5342
+		RequestParser.cpp \
+		Server.cpp \
+		utilities.cpp
+
+# ******************************
+# *     Test source files      *
+# ******************************
+
+TEST_SRC :=	testBody.cpp \
+			testHeader.cpp \
+			testRequestLine.cpp
 
 # ******************************
 # *     Object files           *

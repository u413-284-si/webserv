--- conflicted
+++ resolved
@@ -319,14 +319,8 @@
 .PHONY: clean
 clean:
 	@printf "$(YELLOW)$(BOLD)clean$(RESET) [$(BLUE)$@$(RESET)]\n"
-<<<<<<< HEAD
-	@rm -rf $(OBJ_DIR) $(TEST_DIR)/*.o
-	@printf "$(RED)removed dir $(OBJ_DIR)$(RESET)\n"
-	@printf "$(RED)removed *.o in dir $(TEST_DIR)$(RESET)\n"
-=======
 	@rm -rf $(BASE_OBJ_DIR)
 	@printf "$(RED)removed directory $(BASE_OBJ_DIR)$(RESET)\n"
->>>>>>> 0c1037c5
 
 # Remove all object, dependency, binaries and log files
 .PHONY: fclean

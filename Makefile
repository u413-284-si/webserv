# **************************************************************************** #
#                                                                              #
#                                                         :::      ::::::::    #
#    Makefile                                           :+:      :+:    :+:    #
#                                                     +:+ +:+         +:+      #
#    By: gwolf <gwolf@student.42vienna.com>         +#+  +:+       +#+         #
#                                                 +#+#+#+#+#+   +#+            #
#    Created: 2023/07/28 13:03:05 by gwolf             #+#    #+#              #
<<<<<<< HEAD
#    Updated: 2024/08/28 15:00:05 by gwolf            ###   ########.fr        #
=======
#    Updated: 2024/07/22 15:30:44 by gwolf            ###   ########.fr        #
>>>>>>> 3383529b
#                                                                              #
# **************************************************************************** #

# ******************************
# *     Verbosity              *
# ******************************

# Set VERBOSE=1 to echo all commands
ifeq ($(VERBOSE),1)
	SILENT =
else
	SILENT = @
endif

# ******************************
# *     Text effects           *
# ******************************

RESET := \033[0m
BOLD := \033[1m
BLACK := \033[30m
GREEN := \033[32m
YELLOW := \033[33m
RED := \033[31m
BLUE := \033[34m

# ******************************
# *     Targets                *
# ******************************

NAME := webserv

TEST := unittest

TEST_SANI := unittest_sani

# ******************************
# *     Directories            *
# ******************************

SRC_DIR := src

TEST_DIR := test

# Base directory for object files
BASE_OBJ_DIR = obj

# If condition to check target and set object directory accordingly
ifeq ($(MAKECMDGOALS),test)
	OBJ_DIR := $(BASE_OBJ_DIR)/$(TEST)
else ifeq ($(MAKECMDGOALS),test_sani)
	OBJ_DIR := $(BASE_OBJ_DIR)/$(TEST_SANI)
else ifeq ($(MAKECMDGOALS),doxycheck)
	OBJ_DIR := $(BASE_OBJ_DIR)/doxycheck
else
	OBJ_DIR := $(BASE_OBJ_DIR)/$(NAME)
endif

# Subdirectory for header files
INC_DIR := inc

# Subdirectories for dependency files
DEP_DIR := $(OBJ_DIR)/dep

# Subdirectory for log files
LOG_DIR := log

# Directory for coverage report
COV_DIR := .vscode/coverage

# ******************************
# *     Vars for compiling     *
# ******************************

CXX := c++
CPPFLAGS := -I $(INC_DIR)
<<<<<<< HEAD
CXXFLAGS = -std=c++98 -Wall -Werror -Wextra -Wpedantic -g
=======
CXXFLAGS = -Wall -Werror -Wextra -std=c++98 -pedantic -g
>>>>>>> 3383529b
DEPFLAGS = -MT $@ -MMD -MP -MF $(DEP_DIR)/$*.Td
LDFLAGS =
LDLIBS =
COMPILE = $(CXX) $(DEPFLAGS) $(CPPFLAGS) $(CXXFLAGS) -c
POSTCOMPILE = @mv -f $(DEP_DIR)/$*.Td $(DEP_DIR)/$*.d && touch $@

# ******************************
# *     Source files           *
# ******************************

SRC:=	main.cpp \
		ALogOutputter.cpp \
		AutoindexHandler.cpp \
		Connection.cpp \
		Directory.cpp \
		EpollWrapper.cpp \
		FileSystemPolicy.cpp \
		LogData.cpp \
		Logger.cpp \
		LogInit.cpp \
		LogOutputterConsole.cpp \
		LogOutputterFile.cpp \
		LogOstreamInserters.cpp \
		RequestParser.cpp \
		ResponseBodyHandler.cpp \
		ResponseBuilder.cpp \
		Server.cpp \
		SocketPolicy.cpp \
		TargetResourceHandler.cpp \
		utilities.cpp

# ******************************
# *     Test source files      *
# ******************************

TEST_SRC :=	test_acceptConnections.cpp \
			test_AutoindexHandler.cpp \
			testBody.cpp \
			test_checkForTimeout.cpp \
			test_connectionReceiveHeader.cpp \
			test_connectionSendResponse.cpp \
			test_createVirtualServer.cpp \
			testHeader.cpp \
			test_initVirtualServers.cpp \
			test_isDuplicateServer.cpp \
			test_OstreamInserters.cpp \
			test_registerConnection.cpp \
			test_registerVirtualServer.cpp \
			testRequestLine.cpp \
			test_ResponseBodyHandler.cpp \
			test_TargetResourceHandler.cpp \
			test_utils.cpp

# ******************************
# *     Object files           *
# ******************************

PROG_OBJS := $(addprefix $(OBJ_DIR)/, $(SRC:.cpp=.o))

TEST_OBJS :=	$(addprefix $(OBJ_DIR)/, $(TEST_SRC:.cpp=.o)) \
				$(filter-out $(OBJ_DIR)/main.o, $(PROG_OBJS))

# If condition to check target and set objects accordingly
ifeq ($(findstring test, $(MAKECMDGOALS)),test)
	OBJS := $(TEST_OBJS)
else
	OBJS := $(PROG_OBJS)
endif

# ******************************
# *     Dependency files       *
# ******************************

DEPFILES =	$(SRC:%.cpp=$(DEP_DIR)/%.d)

DEPFILES +=	$(TEST_SRC:%.cpp=$(DEP_DIR)/%.d)

# ******************************
# *     Log files              *
# ******************************

LOG_FILE = $(LOG_DIR)/$(shell date "+%Y-%m-%d-%H-%M-%S")
LOG_VALGRIND = $(LOG_FILE)_valgrind.log
LOG_PERF = $(LOG_FILE)_perf.data

# ******************************
# *     Default target        *
# ******************************

.PHONY: all
all: $(NAME)

# ******************************
# *     Link target            *
# ******************************

# Linking targets
# NAME
# TEST
# TEST_SANI
$(NAME) $(TEST) $(TEST_SANI): $(OBJS)
	@printf "$(YELLOW)$(BOLD)link binary$(RESET) [$(BLUE)$@$(RESET)]\n"
	$(SILENT)$(CXX) $(LDFLAGS) $(OBJS) $(LDLIBS) -o $@
	@printf "$(YELLOW)$(BOLD)compilation successful$(RESET) [$(BLUE)$@$(RESET)]\n"
	@printf "$(BOLD)$(GREEN)$@ created!$(RESET)\n"

# ******************************
# *     Special targets        *
# ******************************

# Alias for creating unittests
.PHONY: test
# Reconfigure flags for linking with gtest
test: CXXFLAGS = -Wall -Werror -Wextra -g
test: LDLIBS = -lpthread -lgtest -lgmock -lgtest_main
test: $(TEST)

# Alias for creating unittests with sanitizers enabled
.PHONY: test_sani
# Reconfigure flags for linking with gtest and sanitizers
test_sani: CXXFLAGS = -Wall -Werror -Wextra -g -fsanitize=address,undefined
test_sani: LDFLAGS = -fsanitize=address,undefined
test_sani: LDLIBS = -lpthread -lgtest -lgmock -lgtest_main
test_sani: $(TEST_SANI)

# This target uses perf for profiling.
.PHONY: profile
profile: check_perf_installed $(NAME) | $(LOG_DIR)
	@printf "$(YELLOW)$(BOLD)Run for profiling with perf$(RESET) [$(BLUE)$@$(RESET)]\n"
	$(eval NEW_LOG_FILE=$(LOG_PERF))
	$(SILENT)perf record -g -o $(NEW_LOG_FILE) ./$(NAME)
	@printf "$(YELLOW)$(BOLD)Saved log file$(RESET) [$(BLUE)$@$(RESET)]\n"
	@printf "$(NEW_LOG_FILE)\n"
	@printf "$(YELLOW)$(BOLD)Run perf report$(RESET) [$(BLUE)$@$(RESET)]\n"
	$(SILENT)perf report -g -i $(NEW_LOG_FILE)

# Check if perf is installed. If not exit with error.
.PHONY: check_perf_installed
check_perf_installed:
	@command -v perf >/dev/null 2>&1 || { \
		echo >&2 "perf is not installed. Please install perf to continue."; exit 1; \
	}

# Perform memory check on NAME.
.PHONY: valgr
valgr: $(NAME) | $(LOG_DIR)
	$(SILENT)valgrind	--leak-check=full\
						--show-leak-kinds=all\
						--track-fds=yes\
						--log-file=$(LOG_VALGRIND)\
						./$(NAME)
	$(SILENT)ls -dt1 $(LOG_DIR)/* | head -n 1 | xargs less

# This target creates compile_commands.json for clangd.
.PHONY: comp
comp: check_bear_installed clean
	@printf "$(YELLOW)$(BOLD)Creating compile_commands.json$(RESET) [$(BLUE)$@$(RESET)]\n"
	$(SILENT)bear -- make -j --no-print-directory
	$(SILENT)bear --append -- make -j --no-print-directory test

# Check if bear is installed. If not exit with error.
.PHONY: check_bear_installed
check_bear_installed:
	@command -v bear >/dev/null 2>&1 || { \
		echo >&2 "bear is not installed. Please install bear to continue."; exit 1; \
	}

# Create coverage report to display with coverage gutter
EXCL_PATH = --exclude-path=/usr/include,/usr/lib,./$(TEST_DIR)
.PHONY: coverage
coverage: | $(COV_DIR)
	@printf "$(YELLOW)$(BOLD)Creating coverage report as index.html$(RESET) [$(BLUE)$@$(RESET)]\n"
	$(SILENT)kcov $(EXCL_PATH) $(COV_DIR) ./$(TEST)
	@printf "$(YELLOW)$(BOLD)Creating coverage report as cov.xml$(RESET) [$(BLUE)$@$(RESET)]\n"
	$(SILENT)kcov $(EXCL_PATH) --cobertura-only $(COV_DIR) ./$(TEST)

.PHONY: doxycheck
doxycheck: CXXFLAGS += -Wdocumentation
doxycheck: $(NAME)

# ******************************
# *     Object compiling and   *
# *     dependecy creation     *
# ******************************

# File counter for status output
TOTAL_FILES := $(words $(OBJS))
CURRENT_FILE := 0

# Create object and dependency files
# $(DEP_DIR)/%.d =	Declare the generated dependency file as a prerequisite of the target,
# 					so that if it’s missing the target will be rebuilt.
# | $(DEPDIR) = 	Declare the dependency directory as an order-only prerequisite of the target,
# 					so that it will be created when needed.
# $(eval ...) =		Increment file counter.
# $(POSTCOMPILE) =	Move temp dependency file and touch object to ensure right timestamps.

$(OBJ_DIR)/%.o: $(SRC_DIR)/%.cpp message $(DEP_DIR)/%.d | $(DEP_DIR)
	$(eval CURRENT_FILE=$(shell echo $$(($(CURRENT_FILE) + 1))))
	@echo "($(CURRENT_FILE)/$(TOTAL_FILES)) Compiling $(BOLD)$< $(RESET)"
	$(SILENT)$(COMPILE) $< -o $@
	$(SILENT)$(POSTCOMPILE)

# Similar target for testfiles
$(OBJ_DIR)/%.o: $(TEST_DIR)/%.cpp message $(DEP_DIR)/%.d | $(DEP_DIR)
	$(eval CURRENT_FILE=$(shell echo $$(($(CURRENT_FILE) + 1))))
	@echo "($(CURRENT_FILE)/$(TOTAL_FILES)) Compiling $(BOLD)$< $(RESET)"
	$(SILENT)$(COMPILE) $< -o $@
	$(SILENT)$(POSTCOMPILE)

# Print message only if there are objects to compile
.INTERMEDIATE: message
message:
	@printf "$(YELLOW)$(BOLD)compile objects$(RESET) [$(BLUE)$@$(RESET)]\n"

# Create subdirectory if it doesn't exist
$(DEP_DIR) $(LOG_DIR) $(COV_DIR):
	@printf "$(YELLOW)$(BOLD)create subdir$(RESET) [$(BLUE)$@$(RESET)]\n"
	@echo $@
	$(SILENT)mkdir -p $@

# Mention each dependency file as a target, so that make won’t fail if the file doesn’t exist.
$(DEPFILES):

# ******************************
# *     Cleanup                *
# ******************************

# Remove all object files and dependency files
.PHONY: clean
clean:
	@printf "$(YELLOW)$(BOLD)clean$(RESET) [$(BLUE)$@$(RESET)]\n"
	@rm -rf $(BASE_OBJ_DIR)
	@printf "$(RED)removed directory $(BASE_OBJ_DIR)$(RESET)\n"

# Remove all object, dependency, binaries and log files
.PHONY: fclean
fclean: clean
	@rm -rf $(NAME) $(TEST) $(TEST_SANI)
	@printf "$(RED)removed binaries $(NAME) $(TEST) $(TEST_SANI)$(RESET)\n"
	@rm -rf $(LOG_DIR)
	@printf "$(RED)removed subdir $(LOG_DIR)$(RESET)\n"
	@rm -rf $(COV_DIR)
	@printf "$(RED)removed subdir $(COV_DIR)$(RESET)\n"
	@echo

# ******************************
# *     Recompilation          *
# ******************************

.PHONY: re
re: fclean all

# ******************************
# *     Various                *
# ******************************

# Include the dependency files that exist. Use wildcard to avoid failing on non-existent files.
# Needs to be last target
include $(wildcard $(DEPFILES))

# ******************************
# *     Help Target            *
# ******************************

.PHONY: help
help:
	@echo "$(GREEN)$(BOLD)$(NAME) Makefile Help$(RESET)"
	@echo "This Makefile automates the compilation and cleaning processes for $(NAME)."
	@echo "It supports various targets and can be customized with different variables."
	@echo "Below are the available targets and variables you can use."
	@echo ""
	@echo "$(YELLOW)Targets:$(RESET)"
	@echo "  all         - Compiles the default version of the $(NAME) program."
	@echo "  test        - Compiles the unit tests linking with gtest and gmock."
	@echo "  clean       - Removes object files and dependency files."
	@echo "  fclean      - Performs 'clean' and also removes binaries and log files."
	@echo "  re          - Performs 'fclean' and then 'all'."
	@echo "  valgr       - Runs the program with Valgrind to check for memory leaks."
	@echo "  profile     - Profiles the program using 'perf'."
	@echo "  comp        - Creates compile_commands.json for clangd."
	@echo ""
	@echo "$(YELLOW)Variables:$(RESET)"
	@echo "  VERBOSE=1   - Echoes all commands if set to 1."
	@echo ""
	@echo "$(YELLOW)Examples:$(RESET)"
	@echo "  make all VERBOSE=1   - Compiles the default target with command echoing."
	@echo ""
	@echo "For more detailed information, read the comments within the Makefile itself."<|MERGE_RESOLUTION|>--- conflicted
+++ resolved
@@ -6,11 +6,7 @@
 #    By: gwolf <gwolf@student.42vienna.com>         +#+  +:+       +#+         #
 #                                                 +#+#+#+#+#+   +#+            #
 #    Created: 2023/07/28 13:03:05 by gwolf             #+#    #+#              #
-<<<<<<< HEAD
 #    Updated: 2024/08/28 15:00:05 by gwolf            ###   ########.fr        #
-=======
-#    Updated: 2024/07/22 15:30:44 by gwolf            ###   ########.fr        #
->>>>>>> 3383529b
 #                                                                              #
 # **************************************************************************** #
 
@@ -87,11 +83,7 @@
 
 CXX := c++
 CPPFLAGS := -I $(INC_DIR)
-<<<<<<< HEAD
 CXXFLAGS = -std=c++98 -Wall -Werror -Wextra -Wpedantic -g
-=======
-CXXFLAGS = -Wall -Werror -Wextra -std=c++98 -pedantic -g
->>>>>>> 3383529b
 DEPFLAGS = -MT $@ -MMD -MP -MF $(DEP_DIR)/$*.Td
 LDFLAGS =
 LDLIBS =

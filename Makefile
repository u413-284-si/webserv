--- conflicted
+++ resolved
@@ -110,13 +110,10 @@
 			test_connectionSendResponse.cpp \
 			test_createVirtualServer.cpp \
 			testHeader.cpp \
-<<<<<<< HEAD
+			test_OstreamInserters.cpp \
 			test_initVirtualServers.cpp \
 			test_registerConnection.cpp \
 			test_registerVirtualServer.cpp \
-=======
-			test_OstreamInserters.cpp \
->>>>>>> 739e1173
 			testRequestLine.cpp \
 			test_ResponseBodyHandler.cpp \
 			test_TargetResourceHandler.cpp \

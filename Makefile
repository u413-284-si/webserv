# **************************************************************************** #
#                                                                              #
#                                                         :::      ::::::::    #
#    Makefile                                           :+:      :+:    :+:    #
#                                                     +:+ +:+         +:+      #
#    By: sqiu <sqiu@student.42vienna.com>           +#+  +:+       +#+         #
#                                                 +#+#+#+#+#+   +#+            #
#    Created: 2023/07/28 13:03:05 by gwolf             #+#    #+#              #
#    Updated: 2024/06/05 23:52:30 by sqiu             ###   ########.fr        #
#                                                                              #
# **************************************************************************** #

# ******************************
# *     Verbosity              *
# ******************************

# Set VERBOSE=1 to echo all commands
ifeq ($(VERBOSE),1)
	SILENT =
else
	SILENT = @
endif

# ******************************
# *     Text effects           *
# ******************************

RESET := \033[0m
BOLD := \033[1m
BLACK := \033[30m
GREEN := \033[32m
YELLOW := \033[33m
RED := \033[31m
BLUE := \033[34m

# ******************************
# *     Directories            *
# ******************************

SRC_DIR := src

TEST_DIR := test

# Base directory for object files
OBJ_DIR := obj

# Subdirectory for header files
INC_DIR := inc

# Subdirectories for dependency files
DEP_DIR := $(OBJ_DIR)/dep

# Subdirectory for log files
LOG_DIR := log

# ******************************
# *     Vars for compiling     *
# ******************************

CXX := c++
CPPFLAGS := -I $(INC_DIR)
CXXFLAGS = -Wall -Werror -Wextra -std=c++98 -pedantic
DEPFLAGS = -MT $@ -MMD -MP -MF $(DEP_DIR)/$*.Td
COMPILE = $(CXX) $(DEPFLAGS) $(CPPFLAGS) $(CXXFLAGS) -c
POSTCOMPILE = @mv -f $(DEP_DIR)/$*.Td $(DEP_DIR)/$*.d && touch $@

# ******************************
# *     Targets                *
# ******************************

NAME := webserv

TEST := unittest

# ******************************
# *     Source files           *
# ******************************

<<<<<<< HEAD
SRC:=	main.cpp \
		AutoindexHandler.cpp \
		Directory.cpp \
		FileSystemPolicy.cpp \
		ResponseBodyHandler.cpp \
		ResponseBuilder.cpp \
		Server.cpp \
		TargetResourceHandler.cpp \
		utils.cpp

# ******************************
# *     Test source files      *
# ******************************

TEST_SRC :=	test_AutoindexHandler.cpp \
			test_ResponseBodyHandler.cpp \
			test_TargetResourceHandler.cpp \
			test_utils.cpp
=======
SRC:= 	main.cpp \
		ALogOutputter.cpp \
		LogConfigFile.cpp \
		LogData.cpp \
		Logger.cpp \
		LogInit.cpp \
		LogOutputterConsole.cpp \
		LogOutputterFile.cpp \
		Server.cpp
>>>>>>> 29cb5342

# ******************************
# *     Object files           *
# ******************************

OBJS = 	$(addprefix $(OBJ_DIR)/, $(SRC:.cpp=.o))

TEST_OBJS = $(addprefix $(OBJ_DIR)/, $(TEST_SRC:.cpp=.o))
# Remove main.o from test objects to link with special gtest main
TEST_OBJS += $(filter-out $(OBJ_DIR)/main.o, $(OBJS))

# ******************************
# *     Dependency files       *
# ******************************

DEPFILES =	$(SRC:%.cpp=$(DEP_DIR)/%.d)

DEPFILES +=	$(TEST_SRC:%.cpp=$(DEP_DIR)/%.d)

# ******************************
# *     Log files              *
# ******************************

LOG_FILE = $(LOG_DIR)/$(shell date "+%Y-%m-%d-%H-%M-%S")
LOG_VALGRIND = $(LOG_FILE)_valgrind.log
LOG_PERF = $(LOG_FILE)_perf.data

# ******************************
# *     Default target        *
# ******************************

.PHONY: all
all: $(NAME)

# ******************************
# *     NAME linkage           *
# ******************************

# Linking the NAME target
$(NAME): $(OBJS)
	@printf "$(YELLOW)$(BOLD)link binary$(RESET) [$(BLUE)$@$(RESET)]\n"
	$(SILENT)$(CXX) $(OBJS) -o $@
	@printf "$(YELLOW)$(BOLD)compilation successful$(RESET) [$(BLUE)$@$(RESET)]\n"
	@printf "$(BOLD)$(GREEN)$(NAME) created!$(RESET)\n"

# ******************************
# *     Special targets        *
# ******************************

# Alias for creating unittests
.PHONY: test
test: $(TEST)

# Reconfigure flags for linking with gtest and gmock
$(TEST): CXXFLAGS = -Wall -Werror -pthread
# Set file counter to number of test files + object files
$(TEST): TOTAL_FILES := $(words $(TEST_OBJS))
$(TEST): $(TEST_OBJS)
	@printf "$(YELLOW)$(BOLD)link $(TEST)$(RESET) [$(BLUE)$@$(RESET)]\n"
	$(SILENT)$(CXX) $(TEST_OBJS) -lgtest -lgmock -lgmock_main -o $(TEST)
	@printf "$(YELLOW)$(BOLD)compilation successful$(RESET) [$(BLUE)$@$(RESET)]\n"
	@printf "$(BOLD)$(GREEN)$(TEST) created!$(RESET)\n"

# This target uses perf for profiling.
.PHONY: profile
profile: check_perf_installed $(NAME) | $(LOG_DIR)
	@printf "$(YELLOW)$(BOLD)Run for profiling with perf$(RESET) [$(BLUE)$@$(RESET)]\n"
	$(eval NEW_LOG_FILE=$(LOG_PERF))
	$(SILENT)perf record -g -o $(NEW_LOG_FILE) ./$(NAME)
	@printf "$(YELLOW)$(BOLD)Saved log file$(RESET) [$(BLUE)$@$(RESET)]\n"
	@printf "$(NEW_LOG_FILE)\n"
	@printf "$(YELLOW)$(BOLD)Run perf report$(RESET) [$(BLUE)$@$(RESET)]\n"
	$(SILENT)perf report -g -i $(NEW_LOG_FILE)

# Check if perf is installed. If not exit with error.
.PHONY: check_perf_installed
check_perf_installed:
	@command -v perf >/dev/null 2>&1 || { \
		echo >&2 "perf is not installed. Please install perf to continue."; exit 1; \
	}

# Perform memory check on NAME.
.PHONY: valgr
valgr: $(NAME) | $(LOG_DIR)
	$(SILENT)valgrind	--leak-check=full\
						--show-leak-kinds=all\
						--track-fds=yes\
						--log-file=$(LOG_VALGRIND)\
						./$(NAME)
	$(SILENT)ls -dt1 $(LOG_DIR)/* | head -n 1 | xargs less

# This target creates compile_commands.json for clangd.
.PHONY: comp
comp: check_bear_installed clean
	@printf "$(YELLOW)$(BOLD)Creating compile_commands.json$(RESET) [$(BLUE)$@$(RESET)]\n"
	$(SILENT)bear -- make --no-print-directory

# Check if bear is installed. If not exit with error.
.PHONY: check_bear_installed
check_bear_installed:
	@command -v bear >/dev/null 2>&1 || { \
		echo >&2 "bear is not installed. Please install bear to continue."; exit 1; \
	}

# ******************************
# *     Object compiling and   *
# *     dependecy creation     *
# ******************************

# File counter for status output
TOTAL_FILES := $(words $(OBJS))
CURRENT_FILE := 0

# Create object and dependency files
# $(DEP_DIR)/%.d =	Declare the generated dependency file as a prerequisite of the target,
# 					so that if it’s missing the target will be rebuilt.
# | $(DEPDIR) = 	Declare the dependency directory as an order-only prerequisite of the target,
# 					so that it will be created when needed.
# $(eval ...) =		Increment file counter.
# $(POSTCOMPILE) =	Move temp dependency file and touch object to ensure right timestamps.

$(OBJ_DIR)/%.o: $(SRC_DIR)/%.cpp message $(DEP_DIR)/%.d | $(DEP_DIR)
	$(eval CURRENT_FILE=$(shell echo $$(($(CURRENT_FILE) + 1))))
	@echo "($(CURRENT_FILE)/$(TOTAL_FILES)) Compiling $(BOLD)$< $(RESET)"
	$(SILENT)$(COMPILE) $< -o $@
	$(SILENT)$(POSTCOMPILE)

# Similar target for testfiles
$(OBJ_DIR)/%.o: $(TEST_DIR)/%.cpp message $(DEP_DIR)/%.d | $(DEP_DIR)
	$(eval CURRENT_FILE=$(shell echo $$(($(CURRENT_FILE) + 1))))
	@echo "($(CURRENT_FILE)/$(TOTAL_FILES)) Compiling $(BOLD)$< $(RESET)"
	$(SILENT)$(COMPILE) $< -o $@
	$(SILENT)$(POSTCOMPILE)

# Print message only if there are objects to compile
.INTERMEDIATE: message
message:
	@printf "$(YELLOW)$(BOLD)compile objects$(RESET) [$(BLUE)$@$(RESET)]\n"

# Create subdirectory if it doesn't exist
$(DEP_DIR) $(LOG_DIR):
	@printf "$(YELLOW)$(BOLD)create subdir$(RESET) [$(BLUE)$@$(RESET)]\n"
	@echo $@
	$(SILENT)mkdir -p $@

# Mention each dependency file as a target, so that make won’t fail if the file doesn’t exist.
$(DEPFILES):

# ******************************
# *     Cleanup                *
# ******************************

# Remove all object files and dependency files
.PHONY: clean
clean:
	@printf "$(YELLOW)$(BOLD)clean$(RESET) [$(BLUE)$@$(RESET)]\n"
	@rm -rf $(OBJ_DIR)
	@printf "$(RED)removed dir $(OBJ_DIR)$(RESET)\n"

# Remove all object, dependency, binaries and log files
.PHONY: fclean
fclean: clean
	@rm -rf $(NAME) $(TEST)
	@printf "$(RED)removed binaries $(NAME) $(TEST) $(RESET)\n"
	@rm -rf $(LOG_DIR)
	@printf "$(RED)removed subdir $(LOG_DIR)$(RESET)\n"
	@echo

# ******************************
# *     Recompilation          *
# ******************************

.PHONY: re
re: fclean all

# ******************************
# *     Various                *
# ******************************

# Include the dependency files that exist. Use wildcard to avoid failing on non-existent files.
# Needs to be last target
include $(wildcard $(DEPFILES))

# ******************************
# *     Help Target            *
# ******************************

.PHONY: help
help:
	@echo "$(GREEN)$(BOLD)$(NAME) Makefile Help$(RESET)"
	@echo "This Makefile automates the compilation and cleaning processes for $(NAME)."
	@echo "It supports various targets and can be customized with different variables."
	@echo "Below are the available targets and variables you can use."
	@echo ""
	@echo "$(YELLOW)Targets:$(RESET)"
	@echo "  all         - Compiles the default version of the $(NAME) program."
	@echo "  test        - Compiles the unit tests linking with gtest and gmock."
	@echo "  clean       - Removes object files and dependency files."
	@echo "  fclean      - Performs 'clean' and also removes binaries and log files."
	@echo "  re          - Performs 'fclean' and then 'all'."
	@echo "  valgr       - Runs the program with Valgrind to check for memory leaks."
	@echo "  profile     - Profiles the program using 'perf'."
	@echo "  comp        - Creates compile_commands.json for clangd."
	@echo ""
	@echo "$(YELLOW)Variables:$(RESET)"
	@echo "  VERBOSE=1   - Echoes all commands if set to 1."
	@echo ""
	@echo "$(YELLOW)Examples:$(RESET)"
	@echo "  make all VERBOSE=1   - Compiles the default target with command echoing."
	@echo ""
	@echo "For more detailed information, read the comments within the Makefile itself."<|MERGE_RESOLUTION|>--- conflicted
+++ resolved
@@ -76,8 +76,14 @@
 # *     Source files           *
 # ******************************
 
-<<<<<<< HEAD
 SRC:=	main.cpp \
+		ALogOutputter.cpp \
+		LogConfigFile.cpp \
+		LogData.cpp \
+		Logger.cpp \
+		LogInit.cpp \
+		LogOutputterConsole.cpp \
+		LogOutputterFile.cpp \
 		AutoindexHandler.cpp \
 		Directory.cpp \
 		FileSystemPolicy.cpp \
@@ -95,17 +101,6 @@
 			test_ResponseBodyHandler.cpp \
 			test_TargetResourceHandler.cpp \
 			test_utils.cpp
-=======
-SRC:= 	main.cpp \
-		ALogOutputter.cpp \
-		LogConfigFile.cpp \
-		LogData.cpp \
-		Logger.cpp \
-		LogInit.cpp \
-		LogOutputterConsole.cpp \
-		LogOutputterFile.cpp \
-		Server.cpp
->>>>>>> 29cb5342
 
 # ******************************
 # *     Object files           *

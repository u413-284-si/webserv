# **************************************************************************** #
#                                                                              #
#                                                         :::      ::::::::    #
#    Makefile                                           :+:      :+:    :+:    #
#                                                     +:+ +:+         +:+      #
#    By: gwolf <gwolf@student.42vienna.com>         +#+  +:+       +#+         #
#                                                 +#+#+#+#+#+   +#+            #
#    Created: 2023/07/28 13:03:05 by gwolf             #+#    #+#              #
#    Updated: 2024/08/28 15:00:05 by gwolf            ###   ########.fr        #
#                                                                              #
# **************************************************************************** #

# ******************************
# *     Targets                *
# ******************************

NAME := webserv

TEST := unittest

NAME_SANI := $(NAME)_sani

TEST_SANI := $(TEST)_sani

# ******************************
# *     Variables              *
# ******************************

# Set VERBOSE=1 to echo all commands
ifeq ($(VERBOSE),1)
	SILENT =
else
	SILENT = @
endif

# Set SANI=1 to enable sanitizers
ifeq ($(SANI),1)
	ASAN = -fsanitize=address,undefined
else
	ASAN =
endif

# Set NODEBUG=1 to compile without debug messages
ifeq ($(NODEBUG),1)
	DEBUG_FLAGS =
else
	DEBUG_FLAGS = -D DEBUG_MSG
endif

# ******************************
# *     Text effects           *
# ******************************

RESET := \033[0m
BOLD := \033[1m
BLACK := \033[30m
GREEN := \033[32m
YELLOW := \033[33m
RED := \033[31m
BLUE := \033[34m

# ******************************
# *     Directories            *
# ******************************

SRC_DIR := src

TEST_DIR := test
UNIT_TEST_DIR := $(TEST_DIR)/unit
INTEGRATION_TEST_DIR := $(TEST_DIR)/integration
SIEGE_DIR := $(TEST_DIR)/siege

# Base directory for object files
BASE_OBJ_DIR = obj

# Changes object directory and target names when SANI=1
# This ensures, that the correct object files are linked object and
# files are not overwritten when switching between builds.
ifeq ($(SANI),1)
	OBJ_DIR := $(BASE_OBJ_DIR)/sani
	NAME := $(NAME_SANI)
	TEST := $(TEST_SANI)
else
	OBJ_DIR := $(BASE_OBJ_DIR)/default
endif

# Subdirectory for header files
INC_DIR := inc

# Subdirectories for dependency files
DEP_DIR := $(BASE_OBJ_DIR)/dep

# Subdirectory for log files
LOG_DIR := log

# Directory for coverage report
KCOV_DIR := .vscode/coverage

# Directory for configuration files
CONFIG_DIR := config_files

# ******************************
# *     Vars for compiling     *
# ******************************

CXX := c++
CPPFLAGS := -I $(INC_DIR)
WARNINGS := -Wall -Wextra -Werror -Wpedantic -Wdocumentation
CXXFLAGS = -std=c++98 $(WARNINGS) $(ASAN) $(DEBUG_FLAGS) -g
DEPFLAGS = -MT $@ -MMD -MP -MF $(DEP_DIR)/$*.Td
LDFLAGS = $(ASAN)
LDLIBS =
COMPILE = $(CXX) $(DEPFLAGS) $(CPPFLAGS) $(CXXFLAGS) -c
POSTCOMPILE = @mv -f $(DEP_DIR)/$*.Td $(DEP_DIR)/$*.d && touch $@

# Special variables for compiling test files
CXXFLAGS_TEST = -std=c++20 $(WARNINGS) $(ASAN) $(DEBUG_FLAGS) -g
COMPILE_TEST = $(CXX) $(DEPFLAGS) $(CPPFLAGS) $(CXXFLAGS_TEST) -c

# ******************************
# *     Source files           *
# ******************************

SRC:=	main.cpp \
		ALogOutputter.cpp \
		AutoindexHandler.cpp \
		CGIHandler.cpp \
		ConfigFile.cpp \
		ConfigFileParser.cpp \
		Connection.cpp \
		constants.cpp \
		DeleteHandler.cpp \
		Directory.cpp \
		EpollWrapper.cpp \
		FileSystemOps.cpp \
		FileWriteHandler.cpp \
		HTTPRequest.cpp \
		LogData.cpp \
		Logger.cpp \
		LogInit.cpp \
		LogOutputterConsole.cpp \
		LogOutputterFile.cpp \
		LogOstreamInserters.cpp \
		ProcessOps.cpp \
		RequestParser.cpp \
		ResponseBodyHandler.cpp \
		ResponseBuilder.cpp \
		Server.cpp \
		signalHandler.cpp \
		SocketOps.cpp \
		StatusCode.cpp \
		TargetResourceHandler.cpp \
		utilities.cpp

# ******************************
# *     Test source files      *
# ******************************

TEST_SRC :=	test_acceptConnections.cpp \
			test_AutoindexHandler.cpp \
			test_CGIHandler.cpp \
			test_checkForTimeout.cpp \
			test_ConfigFileParser.cpp \
			test_connectionBuildResponse.cpp \
			test_connectionHandleTimeout.cpp \
			test_connectionReceiveBody.cpp \
			test_connectionReceiveFromCGI.cpp \
			test_connectionReceiveHeader.cpp \
			test_connectionSendResponse.cpp \
			test_connectionSendToCGI.cpp \
			test_createVirtualServer.cpp \
			test_DeleteHandler.cpp \
			test_FileWriteHandler.cpp \
			test_handleBody.cpp \
			test_handleCompleteRequestHeader.cpp \
			test_handleEvent.cpp \
			test_helpers.cpp \
			test_initVirtualServers.cpp \
			test_isDuplicateServer.cpp \
			test_MultipartFormdata.cpp \
			test_OstreamInserters.cpp \
			test_parseBody.cpp \
			test_parseHeader_Headers.cpp \
			test_parseHeader_RequestLine.cpp \
			test_registerCGIFileDescriptor.cpp \
			test_registerConnection.cpp \
			test_registerVirtualServer.cpp \
			test_ResponseBodyHandler.cpp \
			test_ResponseBuilder.cpp \
			test_selectServerConfig.cpp \
			test_SocketOps_retrieveSocketInfo.cpp \
			test_shutdownServer.cpp \
			test_TargetResourceHandler.cpp \
			test_utils.cpp

# ******************************
# *     Object files           *
# ******************************

PROG_OBJS := $(addprefix $(OBJ_DIR)/, $(SRC:.cpp=.o))

# All tests files + program files. Filters out main.o from PROG_OBJS to use unittest main
TEST_OBJS :=	$(addprefix $(OBJ_DIR)/, $(TEST_SRC:.cpp=.o)) \
				$(filter-out $(OBJ_DIR)/main.o, $(PROG_OBJS))

# OBJS is defaulted to PROG_OBJS
OBJS := $(PROG_OBJS)

# ******************************
# *     Dependency files       *
# ******************************

DEPFILES =	$(SRC:%.cpp=$(DEP_DIR)/%.d)

DEPFILES +=	$(TEST_SRC:%.cpp=$(DEP_DIR)/%.d)

# ******************************
# *     Log files              *
# ******************************

LOG_FILE = $(LOG_DIR)/$(shell date "+%Y-%m-%d-%H-%M-%S")
LOG_VALGRIND = $(LOG_FILE)_valgrind.log
LOG_PERF = $(LOG_FILE)_perf.data
LOG_SIEGE = $(LOG_DIR)/siege.log
LOG_WEBSERV = /dev/null
#LOG_WEBSERV = $(LOG_FILE)_webserv.log

# ******************************
# *     Special Vars           *
# ******************************

CONFIGFILE = $(CONFIG_DIR)/example.conf
KCOV_EXCL_PATH = --exclude-path=/usr/include,/usr/lib,/usr/local,./$(TEST_DIR)

# ******************************
# *     Default target        *
# ******************************

.PHONY: all
all: $(NAME)

# ******************************
# *     Link target            *
# ******************************

$(NAME): $(PROG_OBJS)
	@printf "$(YELLOW)$(BOLD)link binary$(RESET) [$(BLUE)$@$(RESET)]\n"
	$(SILENT)$(CXX) $(LDFLAGS) $^ $(LDLIBS) -o $@
	@printf "$(YELLOW)$(BOLD)compilation successful$(RESET) [$(BLUE)$@$(RESET)]\n"
	@printf "$(BOLD)$(GREEN)$@ created!$(RESET)\n"

# ******************************
# *     Special targets        *
# ******************************

# Alias for creating unittests
.PHONY: test
test: $(TEST)
# Reconfigure flags for linking with gtest
$(TEST): LDLIBS := -pthread -lgtest -lgmock -lgtest_main
$(TEST): OBJS := $(TEST_OBJS)
# Link the test binary
$(TEST): $(TEST_OBJS)
	@printf "$(YELLOW)$(BOLD)link binary$(RESET) [$(BLUE)$@$(RESET)]\n"
	$(SILENT)$(CXX) $(LDFLAGS) $^ $(LDLIBS) -o $@
	@printf "$(YELLOW)$(BOLD)compilation successful$(RESET) [$(BLUE)$@$(RESET)]\n"
	@printf "$(BOLD)$(GREEN)$@ created!$(RESET)\n"

# Run integration tests
.PHONY: test2
test2: $(NAME)
	@printf "$(YELLOW)$(BOLD)Run integration tests$(RESET) [$(BLUE)$@$(RESET)]\n"
	$(SILENT)pytest \
	--server-executable=./$(NAME) \
	--config-file=./$(CONFIGFILE) \
	./$(INTEGRATION_TEST_DIR)

<<<<<<< HEAD
=======
SIEGE_CONFIG=$(SIEGE_DIR)/siege.conf
SIEGE_FILE=$(SIEGE_DIR)/urls.txt
SIEGE_CONCURRENT=25
SIEGE_TIME=1m
SIEGE_URL=http://127.0.0.1:8080/empty.html

# Run load test with siege
.PHONY: test3
test3: $(NAME) | $(LOG_DIR)
	@printf "$(YELLOW)$(BOLD)Run load test with siege$(RESET) [$(BLUE)$@$(RESET)]\n"
	$(SILENT)./webserv $(CONFIGFILE_INTEGRATION) >$(LOG_WEBSERV) 2>&1 & echo $$! > webserv.pid
	$(SILENT)sleep 1
	$(SILENT)siege \
		--rc=$(SIEGE_CONFIG) \
		--file=$(SIEGE_FILE) \
		--log=$(LOG_SIEGE) \
		--concurrent=$(SIEGE_CONCURRENT) \
		--time=$(SIEGE_TIME)
	$(SILENT)kill `cat webserv.pid` && rm -f webserv.pid

.PHONY: test4
test4: $(NAME) | $(LOG_DIR)
	@printf "$(YELLOW)$(BOLD)Run benchmark test with siege on a single URL$(RESET) [$(BLUE)$@$(RESET)]\n"
	$(SILENT)./webserv $(CONFIGFILE_INTEGRATION) >$(LOG_WEBSERV) 2>&1 & echo $$! > webserv.pid
	$(SILENT)sleep 1
	$(SILENT)siege \
		--rc=$(SIEGE_CONFIG) \
		--log=$(LOG_SIEGE) \
		--concurrent=$(SIEGE_CONCURRENT) \
		--time=$(SIEGE_TIME) \
		--benchmark \
		$(SIEGE_URL)
	$(SILENT)kill `cat webserv.pid` && rm -f webserv.pid

# This target uses CONFIGFILE as argument to run the program.
.PHONY: run
run: $(NAME)
	@printf "$(YELLOW)$(BOLD)Run with standard_config.conf as argument$(RESET) [$(BLUE)$@$(RESET)]\n"
	./$(NAME) $(CONFIGFILE)

>>>>>>> bac9f1ec
# This target uses perf for profiling.
.PHONY: profile
profile: check_perf_installed $(NAME) | $(LOG_DIR)
	@printf "$(YELLOW)$(BOLD)Run for profiling with perf$(RESET) [$(BLUE)$@$(RESET)]\n"
	$(eval NEW_LOG_FILE=$(LOG_PERF))
	$(SILENT)perf record -g -o $(NEW_LOG_FILE) ./$(NAME)
	@printf "$(YELLOW)$(BOLD)Saved log file$(RESET) [$(BLUE)$@$(RESET)]\n"
	@printf "$(NEW_LOG_FILE)\n"
	@printf "$(YELLOW)$(BOLD)Run perf report$(RESET) [$(BLUE)$@$(RESET)]\n"
	$(SILENT)perf report -g -i $(NEW_LOG_FILE)

# Check if perf is installed. If not exit with error.
.PHONY: check_perf_installed
check_perf_installed:
	@command -v perf >/dev/null 2>&1 || { \
		echo >&2 "perf is not installed. Please install perf to continue."; exit 1; \
	}

# Perform memory check on NAME.
.PHONY: valgr
valgr: $(NAME) | $(LOG_DIR)
	$(SILENT)valgrind	--leak-check=full\
						--show-leak-kinds=all\
						--track-fds=yes\
						--log-file=$(LOG_VALGRIND)\
						./$(NAME)
	$(SILENT)ls -dt1 $(LOG_DIR)/* | head -n 1 | xargs less

# This target creates compile_commands.json for clangd.
.PHONY: comp
comp: check_bear_installed clean
	@printf "$(YELLOW)$(BOLD)Creating compile_commands.json$(RESET) [$(BLUE)$@$(RESET)]\n"
	$(SILENT)bear -- make -j --no-print-directory test

# Check if bear is installed. If not exit with error.
.PHONY: check_bear_installed
check_bear_installed:
	@command -v bear >/dev/null 2>&1 || { \
		echo >&2 "bear is not installed. Please install bear to continue."; exit 1; \
	}

# Create coverage report to display with coverage gutter
.PHONY: coverage
coverage: $(TEST) | $(KCOV_DIR)
	@printf "$(YELLOW)$(BOLD)Creating coverage report from $(TEST)$(RESET) [$(BLUE)$@$(RESET)]\n"
	$(SILENT)kcov $(KCOV_EXCL_PATH) $(KCOV_DIR) ./$(TEST)

.PHONY: coverage2
coverage2: $(NAME) | $(KCOV_DIR)
	@printf "$(YELLOW)$(BOLD)Creating coverage report from integration tests$(RESET) [$(BLUE)$@$(RESET)]\n"
	$(SILENT)pytest \
	--server-executable=./$(NAME) \
	--config-file=./$(CONFIGFILE) \
	--with-coverage \
	--kcov-output-dir=$(KCOV_DIR) \
	--kcov-excl-path=$(KCOV_EXCL_PATH) \
	./$(INTEGRATION_TEST_DIR)

# ******************************
# *     Object compiling and   *
# *     dependecy creation     *
# ******************************

# File counter for status output
TOTAL_FILES = $(words $(OBJS))
CURRENT_FILE := 0

# Create object and dependency files
# $(DEP_DIR)/%.d =	Declare the generated dependency file as a prerequisite of the target,
# 					so that if it’s missing the target will be rebuilt.
# | $(DEPDIR) = 	Declare the dependency directory as an order-only prerequisite of the target,
# 					so that it will be created when needed.
# $(eval ...) =		Increment file counter.
# $(POSTCOMPILE) =	Move temp dependency file and touch object to ensure right timestamps.

$(OBJ_DIR)/%.o: $(SRC_DIR)/%.cpp message $(DEP_DIR)/%.d | $(DEP_DIR) $(OBJ_DIR)
	$(eval CURRENT_FILE=$(shell echo $$(($(CURRENT_FILE) + 1))))
	@echo "($(CURRENT_FILE)/$(TOTAL_FILES)) Compiling $(BOLD)$< $(RESET)"
	$(SILENT)$(COMPILE) $< -o $@
	$(SILENT)$(POSTCOMPILE)

# Similar target for testfiles; uses different compile flags
$(OBJ_DIR)/%.o: $(UNIT_TEST_DIR)/%.cpp message $(DEP_DIR)/%.d | $(DEP_DIR) $(OBJ_DIR)
	$(eval CURRENT_FILE=$(shell echo $$(($(CURRENT_FILE) + 1))))
	@echo "($(CURRENT_FILE)/$(TOTAL_FILES)) Compiling $(BOLD)$< $(RESET)"
	$(SILENT)$(COMPILE_TEST) $< -o $@
	$(SILENT)$(POSTCOMPILE)

# Print message only if there are objects to compile
.INTERMEDIATE: message
message:
	@printf "$(YELLOW)$(BOLD)compile objects$(RESET) [$(BLUE)$@$(RESET)]\n"

# Create subdirectory if it doesn't exist
$(DEP_DIR) $(LOG_DIR) $(KCOV_DIR) $(OBJ_DIR):
	@printf "$(YELLOW)$(BOLD)create subdir$(RESET) [$(BLUE)$@$(RESET)]\n"
	@echo $@
	$(SILENT)mkdir -p $@

# Mention each dependency file as a target, so that make won’t fail if the file doesn’t exist.
$(DEPFILES):

# ******************************
# *     Cleanup                *
# ******************************

# Remove all object files and dependency files
.PHONY: clean
clean:
	@printf "$(YELLOW)$(BOLD)clean$(RESET) [$(BLUE)$@$(RESET)]\n"
	@rm -rf $(BASE_OBJ_DIR)
	@printf "$(RED)removed directory $(BASE_OBJ_DIR)$(RESET)\n"

# Remove all object, dependency, binaries and log files
.PHONY: fclean
fclean: clean
	@rm -rf $(NAME) $(TEST) $(NAME_SANI) $(TEST_SANI)
	@printf "$(RED)removed binaries $(NAME)* $(TEST)*$(RESET)\n"
	@rm -rf $(LOG_DIR)
	@printf "$(RED)removed subdir $(LOG_DIR)$(RESET)\n"
	@rm -rf $(KCOV_DIR)
	@printf "$(RED)removed subdir $(KCOV_DIR)$(RESET)\n"
	@rm -rf $(INTEGRATION_TEST_DIR)/__pycache__ \
			$(INTEGRATION_TEST_DIR)/*/__pycache__ \
			$(INTEGRATION_TEST_DIR)/.pytest_cache
	@printf "$(RED)removed .pytest_cache and directories __pychache__$(RESET)\n"
	@echo

# ******************************
# *     Recompilation          *
# ******************************

.PHONY: re
re: fclean all

# ******************************
# *     Various                *
# ******************************

# Include the dependency files that exist. Use wildcard to avoid failing on non-existent files.
# Needs to be last target
include $(wildcard $(DEPFILES))

# ******************************
# *     Help Target            *
# ******************************

.PHONY: help
help:
	@echo "$(GREEN)$(BOLD)$(NAME) Makefile Help$(RESET)"
	@echo "This Makefile automates the compilation and cleaning processes for $(NAME)."
	@echo "It supports various targets and can be customized with different variables."
	@echo "Below are the available targets and variables you can use."
	@echo ""
	@echo "$(YELLOW)Targets:$(RESET)"
	@echo "  all         - Compiles the default version of the $(NAME) program."
	@echo "  test        - Compiles the unit tests linking with gtest and gmock."
	@echo "  clean       - Removes object files and dependency files."
	@echo "  fclean      - Performs 'clean' and also removes binaries and log files."
	@echo "  re          - Performs 'fclean' and then 'all'."
	@echo "  valgr       - Runs the program with Valgrind to check for memory leaks."
	@echo "  profile     - Profiles the program using 'perf'."
	@echo "  comp        - Creates compile_commands.json for clangd."
	@echo ""
	@echo "$(YELLOW)Variables:$(RESET)"
	@echo "  VERBOSE=1   - Echoes all commands if set to 1."
	@echo "  SANI=1      - Enables sanitizers if set to 1."
	@echo ""
	@echo "$(YELLOW)Examples:$(RESET)"
	@echo "  make all VERBOSE=1   - Compiles the default target with command echoing."
	@echo ""
	@echo "For more detailed information, read the comments within the Makefile itself."<|MERGE_RESOLUTION|>--- conflicted
+++ resolved
@@ -275,8 +275,6 @@
 	--config-file=./$(CONFIGFILE) \
 	./$(INTEGRATION_TEST_DIR)
 
-<<<<<<< HEAD
-=======
 SIEGE_CONFIG=$(SIEGE_DIR)/siege.conf
 SIEGE_FILE=$(SIEGE_DIR)/urls.txt
 SIEGE_CONCURRENT=25
@@ -311,13 +309,6 @@
 		$(SIEGE_URL)
 	$(SILENT)kill `cat webserv.pid` && rm -f webserv.pid
 
-# This target uses CONFIGFILE as argument to run the program.
-.PHONY: run
-run: $(NAME)
-	@printf "$(YELLOW)$(BOLD)Run with standard_config.conf as argument$(RESET) [$(BLUE)$@$(RESET)]\n"
-	./$(NAME) $(CONFIGFILE)
-
->>>>>>> bac9f1ec
 # This target uses perf for profiling.
 .PHONY: profile
 profile: check_perf_installed $(NAME) | $(LOG_DIR)

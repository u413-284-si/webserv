--- conflicted
+++ resolved
@@ -261,11 +261,7 @@
 .PHONY: comp
 comp: check_bear_installed clean
 	@printf "$(YELLOW)$(BOLD)Creating compile_commands.json$(RESET) [$(BLUE)$@$(RESET)]\n"
-<<<<<<< HEAD
-	$(SILENT)bear -- make -j --no-print-directory
-=======
 	$(SILENT)bear -- make -j --no-print-directory test
->>>>>>> 1c79493e
 
 # Check if bear is installed. If not exit with error.
 .PHONY: check_bear_installed
